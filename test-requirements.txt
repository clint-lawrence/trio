#
# This file is autogenerated by pip-compile with python 3.7
# To update, run:
#
#    pip-compile test-requirements.in
#
astor==0.8.1
    # via -r test-requirements.in
astroid==2.9.3
    # via pylint
async-generator==1.10
    # via -r test-requirements.in
attrs==21.4.0
    # via
    #   -r test-requirements.in
    #   outcome
    #   pytest
backcall==0.2.0
    # via ipython
black==22.1.0 ; implementation_name == "cpython"
    # via -r test-requirements.in
cffi==1.15.0
    # via cryptography
click==8.0.3
    # via black
coverage[toml]==6.3
    # via pytest-cov
cryptography==36.0.1
    # via
    #   -r test-requirements.in
    #   pyopenssl
    #   trustme
decorator==5.1.1
    # via ipython
exceptiongroup==1.0.0rc1
    # via -r test-requirements.in
flake8==4.0.1
    # via -r test-requirements.in
idna==3.3
    # via
    #   -r test-requirements.in
    #   trustme
importlib-metadata==4.2.0
    # via
    #   click
    #   flake8
    #   pluggy
    #   pytest
iniconfig==1.1.1
    # via pytest
ipython==7.31.1
    # via -r test-requirements.in
isort==5.10.1
    # via pylint
jedi==0.18.1
    # via
    #   -r test-requirements.in
    #   ipython
lazy-object-proxy==1.7.1
    # via astroid
matplotlib-inline==0.1.3
    # via ipython
mccabe==0.6.1
    # via
    #   flake8
    #   pylint
mypy==0.931 ; implementation_name == "cpython"
    # via -r test-requirements.in
mypy-extensions==0.4.3 ; implementation_name == "cpython"
    # via
    #   -r test-requirements.in
    #   black
    #   mypy
outcome==1.1.0
    # via -r test-requirements.in
packaging==21.3
    # via pytest
parso==0.8.3
    # via jedi
pathspec==0.9.0
    # via black
pexpect==4.8.0
    # via ipython
pickleshare==0.7.5
    # via ipython
platformdirs==2.4.1
    # via
    #   black
    #   pylint
pluggy==1.0.0
    # via pytest
prompt-toolkit==3.0.26
    # via ipython
ptyprocess==0.7.0
    # via pexpect
py==1.11.0
    # via pytest
pycodestyle==2.8.0
    # via flake8
pycparser==2.21
    # via cffi
pyflakes==2.4.0
    # via flake8
pygments==2.11.2
    # via ipython
pylint==2.12.2
    # via -r test-requirements.in
pyopenssl==22.0.0
    # via -r test-requirements.in
pyparsing==3.0.7
    # via packaging
pytest==7.0.0
    # via
    #   -r test-requirements.in
    #   pytest-cov
pytest-cov==3.0.0
    # via -r test-requirements.in
sniffio==1.2.0
    # via -r test-requirements.in
sortedcontainers==2.4.0
    # via -r test-requirements.in
toml==0.10.2
<<<<<<< HEAD
    # via
    #   pylint
    #   pytest
=======
    # via pylint
>>>>>>> 066eb999
tomli==2.0.0
    # via
    #   black
    #   coverage
    #   mypy
    #   pytest
traitlets==5.1.1
    # via
    #   ipython
    #   matplotlib-inline
trustme==0.9.0
    # via -r test-requirements.in
typed-ast==1.5.2 ; implementation_name == "cpython" and python_version < "3.8"
    # via
    #   -r test-requirements.in
    #   astroid
    #   black
    #   mypy
typing-extensions==4.0.1 ; implementation_name == "cpython"
    # via
    #   -r test-requirements.in
    #   astroid
    #   black
    #   importlib-metadata
    #   mypy
    #   pylint
wcwidth==0.2.5
    # via prompt-toolkit
wrapt @ git+https://github.com/grayjk/wrapt.git@issue-196
    # via
    #   -r test-requirements.in
    #   astroid
zipp==3.7.0
    # via importlib-metadata

# The following packages are considered to be unsafe in a requirements file:
# setuptools<|MERGE_RESOLUTION|>--- conflicted
+++ resolved
@@ -120,13 +120,7 @@
 sortedcontainers==2.4.0
     # via -r test-requirements.in
 toml==0.10.2
-<<<<<<< HEAD
-    # via
-    #   pylint
-    #   pytest
-=======
     # via pylint
->>>>>>> 066eb999
 tomli==2.0.0
     # via
     #   black
