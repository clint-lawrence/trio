from __future__ import annotations

import enum
import functools
import gc
import itertools
import random
import select
import sys
import threading
import warnings
from collections import deque
from collections.abc import (
    Awaitable,
    Callable,
    Coroutine,
    Generator,
    Iterator,
    Sequence,
)
from contextlib import AbstractAsyncContextManager, contextmanager
from contextvars import copy_context
from heapq import heapify, heappop, heappush
from math import inf
from time import perf_counter
from types import TracebackType
from typing import (
    TYPE_CHECKING,
    Any,
    NoReturn,
    Protocol,
    TypeVar,
    cast,
    final,
    overload,
)

import attr
from outcome import Error, Outcome, Value, capture
from sniffio import thread_local as sniffio_library
from sortedcontainers import SortedDict

from .. import _core
from .._abc import Clock, Instrument
from .._util import Final, NoPublicConstructor, coroutine_or_error
from ._asyncgens import AsyncGenerators
from ._entry_queue import EntryQueue, TrioToken
from ._exceptions import Cancelled, RunFinishedError, TrioInternalError
from ._instrumentation import Instruments
from ._ki import LOCALS_KEY_KI_PROTECTION_ENABLED, KIManager, enable_ki_protection
from ._multierror import MultiError, concat_tb
from ._thread_cache import start_thread_soon
from ._traps import (
    Abort,
    CancelShieldedCheckpoint,
    PermanentlyDetachCoroutineObject,
    WaitTaskRescheduled,
    cancel_shielded_checkpoint,
    wait_task_rescheduled,
)

if sys.version_info < (3, 11):
    from exceptiongroup import BaseExceptionGroup

from types import FrameType

if TYPE_CHECKING:
    import contextvars

    # An unfortunate name collision here with trio._util.Final
    from typing import Final as FinalT

    from typing_extensions import Self

DEADLINE_HEAP_MIN_PRUNE_THRESHOLD: FinalT = 1000

# Passed as a sentinel
_NO_SEND: FinalT = cast("Outcome[Any]", object())

FnT = TypeVar("FnT", bound="Callable[..., Any]")
StatusT = TypeVar("StatusT")
StatusT_co = TypeVar("StatusT_co", covariant=True)
StatusT_contra = TypeVar("StatusT_contra", contravariant=True)
RetT = TypeVar("RetT")


@final
class _NoStatus(metaclass=NoPublicConstructor):
    """Sentinel for unset TaskStatus._value."""


# Decorator to mark methods public. This does nothing by itself, but
# trio/_tools/gen_exports.py looks for it.
def _public(fn: FnT) -> FnT:
    return fn


# When running under Hypothesis, we want examples to be reproducible and
# shrinkable.  pytest-trio's Hypothesis integration monkeypatches this
# variable to True, and registers the Random instance _r for Hypothesis
# to manage for each test case, which together should make Trio's task
# scheduling loop deterministic.  We have a test for that, of course.
_ALLOW_DETERMINISTIC_SCHEDULING: FinalT = False
_r = random.Random()


def _count_context_run_tb_frames() -> int:
    """Count implementation dependent traceback frames from Context.run()

    On CPython, Context.run() is implemented in C and doesn't show up in
    tracebacks. On PyPy, it is implemented in Python and adds 1 frame to
    tracebacks.

    Returns:
        int: Traceback frame count

    """

    def function_with_unique_name_xyzzy() -> NoReturn:
        try:
            1 / 0
        except ZeroDivisionError:
            raise
        else:  # pragma: no cover
            raise TrioInternalError(
                "A ZeroDivisionError should have been raised, but it wasn't."
            )

    ctx = copy_context()
    try:
        ctx.run(function_with_unique_name_xyzzy)
    except ZeroDivisionError as exc:
        tb = exc.__traceback__
        # Skip the frame where we caught it
        tb = tb.tb_next  # type: ignore[union-attr]
        count = 0
        while tb.tb_frame.f_code.co_name != "function_with_unique_name_xyzzy":  # type: ignore[union-attr]
            tb = tb.tb_next  # type: ignore[union-attr]
            count += 1
        return count
    else:  # pragma: no cover
        raise TrioInternalError(
            f"The purpose of {function_with_unique_name_xyzzy.__name__} is "
            "to raise a ZeroDivisionError, but it didn't."
        )


CONTEXT_RUN_TB_FRAMES: FinalT = _count_context_run_tb_frames()


@attr.s(frozen=True, slots=True)
class SystemClock(Clock):
    # Add a large random offset to our clock to ensure that if people
    # accidentally call time.perf_counter() directly or start comparing clocks
    # between different runs, then they'll notice the bug quickly:
    offset: float = attr.ib(factory=lambda: _r.uniform(10000, 200000))

    def start_clock(self) -> None:
        pass

    # In cPython 3, on every platform except Windows, perf_counter is
    # exactly the same as time.monotonic; and on Windows, it uses
    # QueryPerformanceCounter instead of GetTickCount64.
    def current_time(self) -> float:
        return self.offset + perf_counter()

    def deadline_to_sleep_time(self, deadline: float) -> float:
        return deadline - self.current_time()


class IdlePrimedTypes(enum.Enum):
    WAITING_FOR_IDLE = 1
    AUTOJUMP_CLOCK = 2


################################################################
# CancelScope and friends
################################################################


def collapse_exception_group(
    excgroup: BaseExceptionGroup[BaseException],
) -> BaseException:
    """Recursively collapse any single-exception groups into that single contained
    exception.

    """
    exceptions = list(excgroup.exceptions)
    modified = False
    for i, exc in enumerate(exceptions):
        if isinstance(exc, BaseExceptionGroup):
            new_exc = collapse_exception_group(exc)
            if new_exc is not exc:
                modified = True
                exceptions[i] = new_exc

    if len(exceptions) == 1 and isinstance(excgroup, MultiError) and excgroup.collapse:
        exceptions[0].__traceback__ = concat_tb(
            excgroup.__traceback__, exceptions[0].__traceback__
        )
        return exceptions[0]
    elif modified:
        # derive() returns Any for some reason.
        return excgroup.derive(exceptions)  # type: ignore[no-any-return]
    else:
        return excgroup


@attr.s(eq=False, slots=True)
class Deadlines:
    """A container of deadlined cancel scopes.

    Only contains scopes with non-infinite deadlines that are currently
    attached to at least one task.

    """

    # Heap of (deadline, id(CancelScope), CancelScope)
    _heap: list[tuple[float, int, CancelScope]] = attr.ib(factory=list)
    # Count of active deadlines (those that haven't been changed)
    _active: int = attr.ib(default=0)

    def add(self, deadline: float, cancel_scope: CancelScope) -> None:
        heappush(self._heap, (deadline, id(cancel_scope), cancel_scope))
        self._active += 1

    def remove(self, deadline: float, cancel_scope: CancelScope) -> None:
        self._active -= 1

    def next_deadline(self) -> float:
        while self._heap:
            deadline, _, cancel_scope = self._heap[0]
            if deadline == cancel_scope._registered_deadline:
                return deadline
            else:
                # This entry is stale; discard it and try again
                heappop(self._heap)
        return inf

    def _prune(self) -> None:
        # In principle, it's possible for a cancel scope to toggle back and
        # forth repeatedly between the same two deadlines, and end up with
        # lots of stale entries that *look* like they're still active, because
        # their deadline is correct, but in fact are redundant. So when
        # pruning we have to eliminate entries with the wrong deadline, *and*
        # eliminate duplicates.
        seen = set()
        pruned_heap = []
        for deadline, tiebreaker, cancel_scope in self._heap:
            if deadline == cancel_scope._registered_deadline:
                if cancel_scope in seen:
                    continue
                seen.add(cancel_scope)
                pruned_heap.append((deadline, tiebreaker, cancel_scope))
        # See test_cancel_scope_deadline_duplicates for a test that exercises
        # this assert:
        assert len(pruned_heap) == self._active
        heapify(pruned_heap)
        self._heap = pruned_heap

    def expire(self, now: float) -> bool:
        did_something = False
        while self._heap and self._heap[0][0] <= now:
            deadline, _, cancel_scope = heappop(self._heap)
            if deadline == cancel_scope._registered_deadline:
                did_something = True
                # This implicitly calls self.remove(), so we don't need to
                # decrement _active here
                cancel_scope.cancel()
        # If we've accumulated too many stale entries, then prune the heap to
        # keep it under control. (We only do this occasionally in a batch, to
        # keep the amortized cost down)
        if len(self._heap) > self._active * 2 + DEADLINE_HEAP_MIN_PRUNE_THRESHOLD:
            self._prune()
        return did_something


@attr.s(eq=False, slots=True)
class CancelStatus:
    """Tracks the cancellation status for a contiguous extent
    of code that will become cancelled, or not, as a unit.

    Each task has at all times a single "active" CancelStatus whose
    cancellation state determines whether checkpoints executed in that
    task raise Cancelled. Each 'with CancelScope(...)' context is
    associated with a particular CancelStatus.  When a task enters
    such a context, a CancelStatus is created which becomes the active
    CancelStatus for that task; when the 'with' block is exited, the
    active CancelStatus for that task goes back to whatever it was
    before.

    CancelStatus objects are arranged in a tree whose structure
    mirrors the lexical nesting of the cancel scope contexts.  When a
    CancelStatus becomes cancelled, it notifies all of its direct
    children, who become cancelled in turn (and continue propagating
    the cancellation down the tree) unless they are shielded. (There
    will be at most one such child except in the case of a
    CancelStatus that immediately encloses a nursery.) At the leaves
    of this tree are the tasks themselves, which get woken up to deliver
    an abort when their direct parent CancelStatus becomes cancelled.

    You can think of CancelStatus as being responsible for the
    "plumbing" of cancellations as oppposed to CancelScope which is
    responsible for the origination of them.

    """

    # Our associated cancel scope. Can be any object with attributes
    # `deadline`, `shield`, and `cancel_called`, but in current usage
    # is always a CancelScope object. Must not be None.
    _scope: CancelScope = attr.ib()

    # True iff the tasks in self._tasks should receive cancellations
    # when they checkpoint. Always True when scope.cancel_called is True;
    # may also be True due to a cancellation propagated from our
    # parent.  Unlike scope.cancel_called, this does not necessarily stay
    # true once it becomes true. For example, we might become
    # effectively cancelled due to the cancel scope two levels out
    # becoming cancelled, but then the cancel scope one level out
    # becomes shielded so we're not effectively cancelled anymore.
    effectively_cancelled: bool = attr.ib(default=False)

    # The CancelStatus whose cancellations can propagate to us; we
    # become effectively cancelled when they do, unless scope.shield
    # is True.  May be None (for the outermost CancelStatus in a call
    # to trio.run(), briefly during TaskStatus.started(), or during
    # recovery from mis-nesting of cancel scopes).
    _parent: CancelStatus | None = attr.ib(default=None, repr=False)

    # All of the CancelStatuses that have this CancelStatus as their parent.
    _children: set[CancelStatus] = attr.ib(factory=set, init=False, repr=False)

    # Tasks whose cancellation state is currently tied directly to
    # the cancellation state of this CancelStatus object. Don't modify
    # this directly; instead, use Task._activate_cancel_status().
    # Invariant: all(task._cancel_status is self for task in self._tasks)
    _tasks: set[Task] = attr.ib(factory=set, init=False, repr=False)

    # Set to True on still-active cancel statuses that are children
    # of a cancel status that's been closed. This is used to permit
    # recovery from mis-nested cancel scopes (well, at least enough
    # recovery to show a useful traceback).
    abandoned_by_misnesting: bool = attr.ib(default=False, init=False, repr=False)

    def __attrs_post_init__(self) -> None:
        if self._parent is not None:
            self._parent._children.add(self)
            self.recalculate()

    # parent/children/tasks accessors are used by TaskStatus.started()

    @property
    def parent(self) -> CancelStatus | None:
        return self._parent

    @parent.setter
    def parent(self, parent: CancelStatus) -> None:
        if self._parent is not None:
            self._parent._children.remove(self)
        self._parent = parent
        if self._parent is not None:
            self._parent._children.add(self)
            self.recalculate()

    @property
    def children(self) -> frozenset[CancelStatus]:
        return frozenset(self._children)

    @property
    def tasks(self) -> frozenset[Task]:
        return frozenset(self._tasks)

    def encloses(self, other: CancelStatus | None) -> bool:
        """Returns true if this cancel status is a direct or indirect
        parent of cancel status *other*, or if *other* is *self*.
        """
        while other is not None:
            if other is self:
                return True
            other = other.parent
        return False

    def close(self) -> None:
        self.parent = None  # now we're not a child of self.parent anymore
        if self._tasks or self._children:
            # Cancel scopes weren't exited in opposite order of being
            # entered. CancelScope._close() deals with raising an error
            # if appropriate; our job is to leave things in a reasonable
            # state for unwinding our dangling children. We choose to leave
            # this part of the CancelStatus tree unlinked from everyone
            # else, cancelled, and marked so that exiting a CancelScope
            # within the abandoned subtree doesn't affect the active
            # CancelStatus. Note that it's possible for us to get here
            # without CancelScope._close() raising an error, if a
            # nursery's cancel scope is closed within the nursery's
            # nested child and no other cancel scopes are involved,
            # but in that case task_exited() will deal with raising
            # the error.
            self._mark_abandoned()

            # Since our CancelScope is about to forget about us, and we
            # have no parent anymore, there's nothing left to call
            # recalculate(). So, we can stay cancelled by setting
            # effectively_cancelled and updating our children.
            self.effectively_cancelled = True
            for task in self._tasks:
                task._attempt_delivery_of_any_pending_cancel()
            for child in self._children:
                child.recalculate()

    @property
    def parent_cancellation_is_visible_to_us(self) -> bool:
        return (
            self._parent is not None
            and not self._scope.shield
            and self._parent.effectively_cancelled
        )

    def recalculate(self) -> None:
        # This does a depth-first traversal over this and descendent cancel
        # statuses, to ensure their state is up-to-date. It's basically a
        # recursive algorithm, but we use an explicit stack to avoid any
        # issues with stack overflow.
        todo = [self]
        while todo:
            current = todo.pop()
            new_state = (
                current._scope.cancel_called
                or current.parent_cancellation_is_visible_to_us
            )
            if new_state != current.effectively_cancelled:
                current.effectively_cancelled = new_state
                if new_state:
                    for task in current._tasks:
                        task._attempt_delivery_of_any_pending_cancel()
                todo.extend(current._children)

    def _mark_abandoned(self) -> None:
        self.abandoned_by_misnesting = True
        for child in self._children:
            child._mark_abandoned()

    def effective_deadline(self) -> float:
        if self.effectively_cancelled:
            return -inf
        if self._parent is None or self._scope.shield:
            return self._scope.deadline
        return min(self._scope.deadline, self._parent.effective_deadline())


MISNESTING_ADVICE = """
This is probably a bug in your code, that has caused Trio's internal state to
become corrupted. We'll do our best to recover, but from now on there are
no guarantees.

Typically this is caused by one of the following:
  - yielding within a generator or async generator that's opened a cancel
    scope or nursery (unless the generator is a @contextmanager or
    @asynccontextmanager); see https://github.com/python-trio/trio/issues/638
  - manually calling __enter__ or __exit__ on a trio.CancelScope, or
    __aenter__ or __aexit__ on the object returned by trio.open_nursery();
    doing so correctly is difficult and you should use @[async]contextmanager
    instead, or maybe [Async]ExitStack
  - using [Async]ExitStack to interleave the entries/exits of cancel scopes
    and/or nurseries in a way that couldn't be achieved by some nesting of
    'with' and 'async with' blocks
  - using the low-level coroutine object protocol to execute some parts of
    an async function in a different cancel scope/nursery context than
    other parts
If you don't believe you're doing any of these things, please file a bug:
https://github.com/python-trio/trio/issues/new
"""


@final
@attr.s(eq=False, repr=False, slots=True)
class CancelScope(metaclass=Final):
    """A *cancellation scope*: the link between a unit of cancellable
    work and Trio's cancellation system.

    A :class:`CancelScope` becomes associated with some cancellable work
    when it is used as a context manager surrounding that work::

        cancel_scope = trio.CancelScope()
        ...
        with cancel_scope:
            await long_running_operation()

    Inside the ``with`` block, a cancellation of ``cancel_scope`` (via
    a call to its :meth:`cancel` method or via the expiry of its
    :attr:`deadline`) will immediately interrupt the
    ``long_running_operation()`` by raising :exc:`Cancelled` at its
    next :ref:`checkpoint <checkpoints>`.

    The context manager ``__enter__`` returns the :class:`CancelScope`
    object itself, so you can also write ``with trio.CancelScope() as
    cancel_scope:``.

    If a cancel scope becomes cancelled before entering its ``with`` block,
    the :exc:`Cancelled` exception will be raised at the first
    checkpoint inside the ``with`` block. This allows a
    :class:`CancelScope` to be created in one :ref:`task <tasks>` and
    passed to another, so that the first task can later cancel some work
    inside the second.

    Cancel scopes are not reusable or reentrant; that is, each cancel
    scope can be used for at most one ``with`` block.  (You'll get a
    :exc:`RuntimeError` if you violate this rule.)

    The :class:`CancelScope` constructor takes initial values for the
    cancel scope's :attr:`deadline` and :attr:`shield` attributes; these
    may be freely modified after construction, whether or not the scope
    has been entered yet, and changes take immediate effect.
    """

    _cancel_status: CancelStatus | None = attr.ib(default=None, init=False)
    _has_been_entered: bool = attr.ib(default=False, init=False)
    _registered_deadline: float = attr.ib(default=inf, init=False)
    _cancel_called: bool = attr.ib(default=False, init=False)
    cancelled_caught: bool = attr.ib(default=False, init=False)

    # Constructor arguments:
    _deadline: float = attr.ib(default=inf, kw_only=True)
    _shield: bool = attr.ib(default=False, kw_only=True)

    @enable_ki_protection
    def __enter__(self) -> Self:
        task = _core.current_task()
        if self._has_been_entered:
            raise RuntimeError(
                "Each CancelScope may only be used for a single 'with' block"
            )
        self._has_been_entered = True
        if current_time() >= self._deadline:
            self.cancel()
        with self._might_change_registered_deadline():
            self._cancel_status = CancelStatus(scope=self, parent=task._cancel_status)
            task._activate_cancel_status(self._cancel_status)
        return self

    def _close(self, exc: BaseException | None) -> BaseException | None:
        if self._cancel_status is None:
            new_exc = RuntimeError(
                "Cancel scope stack corrupted: attempted to exit {!r} "
                "which had already been exited".format(self)
            )
            new_exc.__context__ = exc
            return new_exc
        scope_task = current_task()
        if scope_task._cancel_status is not self._cancel_status:
            # Cancel scope mis-nesting: this cancel scope isn't the most
            # recently opened by this task (that's still open). That is,
            # our assumptions about context managers forming a stack
            # have been violated. Try and make the best of it.
            if self._cancel_status.abandoned_by_misnesting:
                # We are an inner cancel scope that was still active when
                # some outer scope was closed. The closure of that outer
                # scope threw an error, so we don't need to throw another
                # one; it would just confuse the traceback.
                pass
            elif not self._cancel_status.encloses(scope_task._cancel_status):
                # This task isn't even indirectly contained within the
                # cancel scope it's trying to close. Raise an error
                # without changing any state.
                new_exc = RuntimeError(
                    "Cancel scope stack corrupted: attempted to exit {!r} "
                    "from unrelated {!r}\n{}".format(
                        self, scope_task, MISNESTING_ADVICE
                    )
                )
                new_exc.__context__ = exc
                return new_exc
            else:
                # Otherwise, there's some inner cancel scope(s) that
                # we're abandoning by closing this outer one.
                # CancelStatus.close() will take care of the plumbing;
                # we just need to make sure we don't let the error
                # pass silently.
                new_exc = RuntimeError(
                    "Cancel scope stack corrupted: attempted to exit {!r} "
                    "in {!r} that's still within its child {!r}\n{}".format(
                        self,
                        scope_task,
                        scope_task._cancel_status._scope,
                        MISNESTING_ADVICE,
                    )
                )
                new_exc.__context__ = exc
                exc = new_exc
                scope_task._activate_cancel_status(self._cancel_status.parent)
        else:
            scope_task._activate_cancel_status(self._cancel_status.parent)
        if (
            exc is not None
            and self._cancel_status.effectively_cancelled
            and not self._cancel_status.parent_cancellation_is_visible_to_us
        ):
            if isinstance(exc, Cancelled):
                self.cancelled_caught = True
                exc = None
            elif isinstance(exc, BaseExceptionGroup):
                matched, exc = exc.split(Cancelled)
                if matched:
                    self.cancelled_caught = True

                if exc:
                    exc = collapse_exception_group(exc)

        self._cancel_status.close()
        with self._might_change_registered_deadline():
            self._cancel_status = None
        return exc

    def __exit__(
        self,
        etype: type[BaseException] | None,
        exc: BaseException | None,
        tb: TracebackType | None,
    ) -> bool:
        # NB: NurseryManager calls _close() directly rather than __exit__(),
        # so __exit__() must be just _close() plus this logic for adapting
        # the exception-filtering result to the context manager API.

        # This inlines the enable_ki_protection decorator so we can fix
        # f_locals *locally* below to avoid reference cycles
        locals()[LOCALS_KEY_KI_PROTECTION_ENABLED] = True

        # Tracebacks show the 'raise' line below out of context, so let's give
        # this variable a name that makes sense out of context.
        remaining_error_after_cancel_scope = self._close(exc)
        if remaining_error_after_cancel_scope is None:
            return True
        elif remaining_error_after_cancel_scope is exc:
            return False
        else:
            # Copied verbatim from MultiErrorCatcher.  Python doesn't
            # allow us to encapsulate this __context__ fixup.
            old_context = remaining_error_after_cancel_scope.__context__
            try:
                raise remaining_error_after_cancel_scope
            finally:
                _, value, _ = sys.exc_info()
                assert value is remaining_error_after_cancel_scope
                value.__context__ = old_context
                # delete references from locals to avoid creating cycles
                # see test_cancel_scope_exit_doesnt_create_cyclic_garbage
                del remaining_error_after_cancel_scope, value, _, exc
                # deep magic to remove refs via f_locals
                locals()
                # TODO: check if PEP558 changes the need for this call
                # https://github.com/python/cpython/pull/3640

    def __repr__(self) -> str:
        if self._cancel_status is not None:
            binding = "active"
        elif self._has_been_entered:
            binding = "exited"
        else:
            binding = "unbound"

        if self._cancel_called:
            state = ", cancelled"
        elif self._deadline == inf:
            state = ""
        else:
            try:
                now = current_time()
            except RuntimeError:  # must be called from async context
                state = ""
            else:
                state = ", deadline is {:.2f} seconds {}".format(
                    abs(self._deadline - now),
                    "from now" if self._deadline >= now else "ago",
                )

        return f"<trio.CancelScope at {id(self):#x}, {binding}{state}>"

    @contextmanager
    @enable_ki_protection
    def _might_change_registered_deadline(self) -> Iterator[None]:
        try:
            yield
        finally:
            old = self._registered_deadline
            if self._cancel_status is None or self._cancel_called:
                new = inf
            else:
                new = self._deadline
            if old != new:
                self._registered_deadline = new
                runner = GLOBAL_RUN_CONTEXT.runner
                if runner.is_guest:
                    old_next_deadline = runner.deadlines.next_deadline()
                if old != inf:
                    runner.deadlines.remove(old, self)
                if new != inf:
                    runner.deadlines.add(new, self)
                if runner.is_guest:
                    new_next_deadline = runner.deadlines.next_deadline()
                    if old_next_deadline != new_next_deadline:
                        runner.force_guest_tick_asap()

    @property
    def deadline(self) -> float:
        """Read-write, :class:`float`. An absolute time on the current
        run's clock at which this scope will automatically become
        cancelled. You can adjust the deadline by modifying this
        attribute, e.g.::

           # I need a little more time!
           cancel_scope.deadline += 30

        Note that for efficiency, the core run loop only checks for
        expired deadlines every once in a while. This means that in
        certain cases there may be a short delay between when the clock
        says the deadline should have expired, and when checkpoints
        start raising :exc:`~trio.Cancelled`. This is a very obscure
        corner case that you're unlikely to notice, but we document it
        for completeness. (If this *does* cause problems for you, of
        course, then `we want to know!
        <https://github.com/python-trio/trio/issues>`__)

        Defaults to :data:`math.inf`, which means "no deadline", though
        this can be overridden by the ``deadline=`` argument to
        the :class:`~trio.CancelScope` constructor.
        """
        return self._deadline

    @deadline.setter
    def deadline(self, new_deadline: float) -> None:
        with self._might_change_registered_deadline():
            self._deadline = float(new_deadline)

    @property
    def shield(self) -> bool:
        """Read-write, :class:`bool`, default :data:`False`. So long as
        this is set to :data:`True`, then the code inside this scope
        will not receive :exc:`~trio.Cancelled` exceptions from scopes
        that are outside this scope. They can still receive
        :exc:`~trio.Cancelled` exceptions from (1) this scope, or (2)
        scopes inside this scope. You can modify this attribute::

           with trio.CancelScope() as cancel_scope:
               cancel_scope.shield = True
               # This cannot be interrupted by any means short of
               # killing the process:
               await sleep(10)

               cancel_scope.shield = False
               # Now this can be cancelled normally:
               await sleep(10)

        Defaults to :data:`False`, though this can be overridden by the
        ``shield=`` argument to the :class:`~trio.CancelScope` constructor.
        """
        return self._shield

    @shield.setter
    @enable_ki_protection
    def shield(self, new_value: bool) -> None:
        if not isinstance(new_value, bool):
            raise TypeError("shield must be a bool")
        self._shield = new_value
        if self._cancel_status is not None:
            self._cancel_status.recalculate()

    @enable_ki_protection
    def cancel(self) -> None:
        """Cancels this scope immediately.

        This method is idempotent, i.e., if the scope was already
        cancelled then this method silently does nothing.
        """
        if self._cancel_called:
            return
        with self._might_change_registered_deadline():
            self._cancel_called = True
        if self._cancel_status is not None:
            self._cancel_status.recalculate()

    @property
    def cancel_called(self) -> bool:
        """Readonly :class:`bool`. Records whether cancellation has been
        requested for this scope, either by an explicit call to
        :meth:`cancel` or by the deadline expiring.

        This attribute being True does *not* necessarily mean that the
        code within the scope has been, or will be, affected by the
        cancellation. For example, if :meth:`cancel` was called after
        the last checkpoint in the ``with`` block, when it's too late to
        deliver a :exc:`~trio.Cancelled` exception, then this attribute
        will still be True.

        This attribute is mostly useful for debugging and introspection.
        If you want to know whether or not a chunk of code was actually
        cancelled, then :attr:`cancelled_caught` is usually more
        appropriate.
        """
        if self._cancel_status is not None or not self._has_been_entered:
            # Scope is active or not yet entered: make sure cancel_called
            # is true if the deadline has passed. This shouldn't
            # be able to actually change behavior, since we check for
            # deadline expiry on scope entry and at every checkpoint,
            # but it makes the value returned by cancel_called more
            # closely match expectations.
            if not self._cancel_called and current_time() >= self._deadline:
                self.cancel()
        return self._cancel_called


################################################################
# Nursery and friends
################################################################


class TaskStatus(Protocol[StatusT_contra]):
    """The interface provided by :meth:`Nursery.start()` to the spawned task.

    This is provided via the ``task_status`` keyword-only parameter.
    """

    @overload
    def started(self: TaskStatus[None]) -> None:
        ...

    @overload
    def started(self, value: StatusT_contra) -> None:
        ...

    def started(self, value: StatusT_contra | None = None) -> None:
        """Tasks call this method to indicate that they have initialized.

        See `nursery.start() <trio.Nursery.start>` for more information.
        """


# This code needs to be read alongside the code from Nursery.start to make
# sense.
@attr.s(eq=False, hash=False, repr=False)
class _TaskStatus(TaskStatus[StatusT]):
    _old_nursery: Nursery = attr.ib()
    _new_nursery: Nursery = attr.ib()
    # NoStatus is a sentinel.
    _value: StatusT | type[_NoStatus] = attr.ib(default=_NoStatus)

    def __repr__(self) -> str:
        return f"<Task status object at {id(self):#x}>"

    @overload
    def started(self: _TaskStatus[None]) -> None:
        ...

    @overload
    def started(self: _TaskStatus[StatusT], value: StatusT) -> None:
        ...

    def started(self, value: StatusT | None = None) -> None:
        if self._value is not _NoStatus:
            raise RuntimeError("called 'started' twice on the same task status")
        self._value = cast(StatusT, value)  # If None, StatusT == None

        # If the old nursery is cancelled, then quietly quit now; the child
        # will eventually exit on its own, and we don't want to risk moving
        # children that might have propagating Cancelled exceptions into
        # a place with no cancelled cancel scopes to catch them.
        assert self._old_nursery._cancel_status is not None
        if self._old_nursery._cancel_status.effectively_cancelled:
            return

        # Can't be closed, b/c we checked in start() and then _pending_starts
        # should keep it open.
        assert not self._new_nursery._closed

        # Move tasks from the old nursery to the new
        tasks = self._old_nursery._children
        self._old_nursery._children = set()
        for task in tasks:
            task._parent_nursery = self._new_nursery
            task._eventual_parent_nursery = None
            self._new_nursery._children.add(task)

        # Move all children of the old nursery's cancel status object
        # to be underneath the new nursery instead. This includes both
        # tasks and child cancel status objects.
        # NB: If the new nursery is cancelled, reparenting a cancel
        # status to be underneath it can invoke an abort_fn, which might
        # do something evil like cancel the old nursery. We thus break
        # everything off from the old nursery before we start attaching
        # anything to the new.
        cancel_status_children = self._old_nursery._cancel_status.children
        cancel_status_tasks = set(self._old_nursery._cancel_status.tasks)
        cancel_status_tasks.discard(self._old_nursery._parent_task)
        for cancel_status in cancel_status_children:
            cancel_status.parent = None
        for task in cancel_status_tasks:
            task._activate_cancel_status(None)
        for cancel_status in cancel_status_children:
            cancel_status.parent = self._new_nursery._cancel_status
        for task in cancel_status_tasks:
            task._activate_cancel_status(self._new_nursery._cancel_status)

        # That should have removed all the children from the old nursery
        assert not self._old_nursery._children

        # And finally, poke the old nursery so it notices that all its
        # children have disappeared and can exit.
        self._old_nursery._check_nursery_closed()


@attr.s
class NurseryManager:
    """Nursery context manager.

    Note we explicitly avoid @asynccontextmanager and @async_generator
    since they add a lot of extraneous stack frames to exceptions, as
    well as cause problematic behavior with handling of StopIteration
    and StopAsyncIteration.

    """

    strict_exception_groups: bool = attr.ib(default=False)

    @enable_ki_protection
    async def __aenter__(self) -> Nursery:
        self._scope = CancelScope()
        self._scope.__enter__()
        self._nursery = Nursery._create(
            current_task(), self._scope, self.strict_exception_groups
        )
        return self._nursery

    @enable_ki_protection
    async def __aexit__(
        self,
        etype: type[BaseException] | None,
        exc: BaseException | None,
        tb: TracebackType | None,
    ) -> bool:
        new_exc = await self._nursery._nested_child_finished(exc)
        # Tracebacks show the 'raise' line below out of context, so let's give
        # this variable a name that makes sense out of context.
        combined_error_from_nursery = self._scope._close(new_exc)
        if combined_error_from_nursery is None:
            return True
        elif combined_error_from_nursery is exc:
            return False
        else:
            # Copied verbatim from MultiErrorCatcher.  Python doesn't
            # allow us to encapsulate this __context__ fixup.
            old_context = combined_error_from_nursery.__context__
            try:
                raise combined_error_from_nursery
            finally:
                _, value, _ = sys.exc_info()
                assert value is combined_error_from_nursery
                value.__context__ = old_context
                # delete references from locals to avoid creating cycles
                # see test_simple_cancel_scope_usage_doesnt_create_cyclic_garbage
                del _, combined_error_from_nursery, value, new_exc

    # make sure these raise errors in static analysis if called
    if not TYPE_CHECKING:

        def __enter__(self) -> NoReturn:
            raise RuntimeError(
                "use 'async with open_nursery(...)', not 'with open_nursery(...)'"
            )

        def __exit__(
            self,
            exc_type: type[BaseException] | None,
            exc_value: BaseException | None,
            traceback: TracebackType | None,
        ) -> NoReturn:  # pragma: no cover
            raise AssertionError("Never called, but should be defined")


def open_nursery(
    strict_exception_groups: bool | None = None,
) -> AbstractAsyncContextManager[Nursery]:
    """Returns an async context manager which must be used to create a
    new `Nursery`.

    It does not block on entry; on exit it blocks until all child tasks
    have exited.

    Args:
      strict_exception_groups (bool): If true, even a single raised exception will be
          wrapped in an exception group. This will eventually become the default
          behavior. If not specified, uses the value passed to :func:`run`.

    """
    if strict_exception_groups is None:
        strict_exception_groups = GLOBAL_RUN_CONTEXT.runner.strict_exception_groups

    return NurseryManager(strict_exception_groups=strict_exception_groups)


@final
class Nursery(metaclass=NoPublicConstructor):
    """A context which may be used to spawn (or cancel) child tasks.

    Not constructed directly, use `open_nursery` instead.

    The nursery will remain open until all child tasks have completed,
    or until it is cancelled, at which point it will cancel all its
    remaining child tasks and close.

    Nurseries ensure the absence of orphaned Tasks, since all running
    tasks will belong to an open Nursery.

    Attributes:
        cancel_scope:
            Creating a nursery also implicitly creates a cancellation scope,
            which is exposed as the :attr:`cancel_scope` attribute. This is
            used internally to implement the logic where if an error occurs
            then ``__aexit__`` cancels all children, but you can use it for
            other things, e.g. if you want to explicitly cancel all children
            in response to some external event.
    """

    def __init__(
        self,
        parent_task: Task,
        cancel_scope: CancelScope,
        strict_exception_groups: bool,
    ):
        self._parent_task = parent_task
        self._strict_exception_groups = strict_exception_groups
        parent_task._child_nurseries.append(self)
        # the cancel status that children inherit - we take a snapshot, so it
        # won't be affected by any changes in the parent.
        self._cancel_status = parent_task._cancel_status
        # the cancel scope that directly surrounds us; used for cancelling all
        # children.
        self.cancel_scope = cancel_scope
        assert self.cancel_scope._cancel_status is self._cancel_status
        self._children: set[Task] = set()
        self._pending_excs: list[BaseException] = []
        # The "nested child" is how this code refers to the contents of the
        # nursery's 'async with' block, which acts like a child Task in all
        # the ways we can make it.
        self._nested_child_running = True
        self._parent_waiting_in_aexit = False
        self._pending_starts = 0
        self._closed = False

    @property
    def child_tasks(self) -> frozenset[Task]:
        """(`frozenset`): Contains all the child :class:`~trio.lowlevel.Task`
        objects which are still running."""
        return frozenset(self._children)

    @property
    def parent_task(self) -> Task:
        "(`~trio.lowlevel.Task`):  The Task that opened this nursery."
        return self._parent_task

    def _add_exc(self, exc: BaseException) -> None:
        self._pending_excs.append(exc)
        self.cancel_scope.cancel()

    def _check_nursery_closed(self) -> None:
        if not any([self._nested_child_running, self._children, self._pending_starts]):
            self._closed = True
            if self._parent_waiting_in_aexit:
                self._parent_waiting_in_aexit = False
                GLOBAL_RUN_CONTEXT.runner.reschedule(self._parent_task)

    def _child_finished(self, task: Task, outcome: Outcome[Any]) -> None:
        self._children.remove(task)
        if isinstance(outcome, Error):
            self._add_exc(outcome.error)
        self._check_nursery_closed()

    async def _nested_child_finished(
        self, nested_child_exc: BaseException | None
    ) -> BaseException | None:
        # Returns MultiError instance (or any exception if the nursery is in loose mode
        # and there is just one contained exception) if there are pending exceptions
        if nested_child_exc is not None:
            self._add_exc(nested_child_exc)
        self._nested_child_running = False
        self._check_nursery_closed()

        if not self._closed:
            # If we get cancelled (or have an exception injected, like
            # KeyboardInterrupt), then save that, but still wait until our
            # children finish.
            def aborted(raise_cancel: _core.RaiseCancelT) -> Abort:
                self._add_exc(capture(raise_cancel).error)
                return Abort.FAILED

            self._parent_waiting_in_aexit = True
            await wait_task_rescheduled(aborted)
        else:
            # Nothing to wait for, so just execute a checkpoint -- but we
            # still need to mix any exception (e.g. from an external
            # cancellation) in with the rest of our exceptions.
            try:
                await checkpoint()
            except BaseException as exc:
                self._add_exc(exc)

        popped = self._parent_task._child_nurseries.pop()
        assert popped is self
        if self._pending_excs:
            try:
                return MultiError(
                    self._pending_excs, _collapse=not self._strict_exception_groups
                )
            finally:
                # avoid a garbage cycle
                # (see test_nursery_cancel_doesnt_create_cyclic_garbage)
                del self._pending_excs
        return None

    def start_soon(
        self,
        # TODO: TypeVarTuple
        async_fn: Callable[..., Awaitable[object]],
        *args: object,
        name: object = None,
    ) -> None:
        """Creates a child task, scheduling ``await async_fn(*args)``.

        If you want to run a function and immediately wait for its result,
        then you don't need a nursery; just use ``await async_fn(*args)``.
        If you want to wait for the task to initialize itself before
        continuing, see :meth:`start`, the other fundamental method for
        creating concurrent tasks in Trio.

        Note that this is *not* an async function and you don't use await
        when calling it. It sets up the new task, but then returns
        immediately, *before* the new task has a chance to do anything.
        New tasks may start running in any order, and at any checkpoint the
        scheduler chooses - at latest when the nursery is waiting to exit.

        It's possible to pass a nursery object into another task, which
        allows that task to start new child tasks in the first task's
        nursery.

        The child task inherits its parent nursery's cancel scopes.

        Args:
            async_fn: An async callable.
            args: Positional arguments for ``async_fn``. If you want
                  to pass keyword arguments, use
                  :func:`functools.partial`.
            name: The name for this task. Only used for
                  debugging/introspection
                  (e.g. ``repr(task_obj)``). If this isn't a string,
                  :meth:`start_soon` will try to make it one. A
                  common use case is if you're wrapping a function
                  before spawning a new task, you might pass the
                  original function as the ``name=`` to make
                  debugging easier.

        Raises:
            RuntimeError: If this nursery is no longer open
                          (i.e. its ``async with`` block has
                          exited).
        """
        GLOBAL_RUN_CONTEXT.runner.spawn_impl(async_fn, args, self, name)

    async def start(
        self,
        async_fn: Callable[..., Awaitable[object]],
        *args: object,
        name: object = None,
    ) -> StatusT:
        r"""Creates and initializes a child task.

        Like :meth:`start_soon`, but blocks until the new task has
        finished initializing itself, and optionally returns some
        information from it.

        The ``async_fn`` must accept a ``task_status`` keyword argument,
        and it must make sure that it (or someone) eventually calls
        :meth:`task_status.started() <TaskStatus.started>`.

        The conventional way to define ``async_fn`` is like::

            async def async_fn(arg1, arg2, *, task_status=trio.TASK_STATUS_IGNORED):
                ...  # Caller is blocked waiting for this code to run
                task_status.started()
                ...  # This async code can be interleaved with the caller

        :attr:`trio.TASK_STATUS_IGNORED` is a special global object with
        a do-nothing ``started`` method. This way your function supports
        being called either like ``await nursery.start(async_fn, arg1,
        arg2)`` or directly like ``await async_fn(arg1, arg2)``, and
        either way it can call :meth:`task_status.started() <TaskStatus.started>`
        without worrying about which mode it's in. Defining your function like
        this will make it obvious to readers that it supports being used
        in both modes.

        Before the child calls :meth:`task_status.started() <TaskStatus.started>`,
        it's effectively run underneath the call to :meth:`start`: if it
        raises an exception then that exception is reported by
        :meth:`start`, and does *not* propagate out of the nursery. If
        :meth:`start` is cancelled, then the child task is also
        cancelled.

        When the child calls :meth:`task_status.started() <TaskStatus.started>`,
        it's moved out from underneath :meth:`start` and into the given nursery.

        If the child task passes a value to :meth:`task_status.started(value) <TaskStatus.started>`,
        then :meth:`start` returns this value. Otherwise, it returns ``None``.
        """
        if self._closed:
            raise RuntimeError("Nursery is closed to new arrivals")
        try:
            self._pending_starts += 1
            async with open_nursery() as old_nursery:
                task_status: _TaskStatus[StatusT] = _TaskStatus(old_nursery, self)
                thunk = functools.partial(async_fn, task_status=task_status)
                task = GLOBAL_RUN_CONTEXT.runner.spawn_impl(
                    thunk, args, old_nursery, name
                )
                task._eventual_parent_nursery = self
                # Wait for either TaskStatus.started or an exception to
                # cancel this nursery:
            # If we get here, then the child either got reparented or exited
            # normally. The complicated logic is all in TaskStatus.started().
            # (Any exceptions propagate directly out of the above.)
            if task_status._value is _NoStatus:
                raise RuntimeError("child exited without calling task_status.started()")
            return task_status._value  # type: ignore[return-value]  # Mypy doesn't narrow yet.
        finally:
            self._pending_starts -= 1
            self._check_nursery_closed()

    def __del__(self) -> None:
        assert not self._children


################################################################
# Task and friends
################################################################


@final
@attr.s(eq=False, hash=False, repr=False, slots=True)
class Task(metaclass=NoPublicConstructor):
    _parent_nursery: Nursery | None = attr.ib()
    coro: Coroutine[Any, Outcome[object], Any] = attr.ib()
    _runner: Runner = attr.ib()
    name: str = attr.ib()
    context: contextvars.Context = attr.ib()
    _counter: int = attr.ib(init=False, factory=itertools.count().__next__)

    # Invariant:
    # - for unscheduled tasks, _next_send_fn and _next_send are both None
    # - for scheduled tasks, _next_send_fn(_next_send) resumes the task;
    #   usually _next_send_fn is self.coro.send and _next_send is an
    #   Outcome. When recovering from a foreign await, _next_send_fn is
    #   self.coro.throw and _next_send is an exception. _next_send_fn
    #   will effectively be at the top of every task's call stack, so
    #   it should be written in C if you don't want to pollute Trio
    #   tracebacks with extraneous frames.
    # - for scheduled tasks, custom_sleep_data is None
    # Tasks start out unscheduled.
    _next_send_fn: Callable[[Any], object] = attr.ib(default=None)
    _next_send: Outcome[Any] | None | BaseException = attr.ib(default=None)
    _abort_func: Callable[[_core.RaiseCancelT], Abort] | None = attr.ib(default=None)
    custom_sleep_data: Any = attr.ib(default=None)

    # For introspection and nursery.start()
    _child_nurseries: list[Nursery] = attr.ib(factory=list)
    _eventual_parent_nursery: Nursery | None = attr.ib(default=None)

    # these are counts of how many cancel/schedule points this task has
    # executed, for assert{_no,}_checkpoints
    # XX maybe these should be exposed as part of a statistics() method?
    _cancel_points: int = attr.ib(default=0)
    _schedule_points: int = attr.ib(default=0)

    def __repr__(self) -> str:
        return f"<Task {self.name!r} at {id(self):#x}>"

    @property
    def parent_nursery(self) -> Nursery | None:
        """The nursery this task is inside (or None if this is the "init"
        task).

        Example use case: drawing a visualization of the task tree in a
        debugger.

        """
        return self._parent_nursery

    @property
    def eventual_parent_nursery(self) -> Nursery | None:
        """The nursery this task will be inside after it calls
        ``task_status.started()``.

        If this task has already called ``started()``, or if it was not
        spawned using `nursery.start() <trio.Nursery.start>`, then
        its `eventual_parent_nursery` is ``None``.

        """
        return self._eventual_parent_nursery

    @property
    def child_nurseries(self) -> list[Nursery]:
        """The nurseries this task contains.

        This is a list, with outer nurseries before inner nurseries.

        """
        return list(self._child_nurseries)

    def iter_await_frames(self) -> Iterator[tuple[FrameType, int]]:
        """Iterates recursively over the coroutine-like objects this
        task is waiting on, yielding the frame and line number at each
        frame.

        This is similar to `traceback.walk_stack` in a synchronous
        context. Note that `traceback.walk_stack` returns frames from
        the bottom of the call stack to the top, while this function
        starts from `Task.coro <trio.lowlevel.Task.coro>` and works it
        way down.

        Example usage: extracting a stack trace::

            import traceback

            def print_stack_for_task(task):
                ss = traceback.StackSummary.extract(task.iter_await_frames())
                print("".join(ss.format()))

        """
        # Ignore static typing as we're doing lots of dynamic introspection
        coro: Any = self.coro
        while coro is not None:
            if hasattr(coro, "cr_frame"):
                # A real coroutine
                yield coro.cr_frame, coro.cr_frame.f_lineno
                coro = coro.cr_await
            elif hasattr(coro, "gi_frame"):
                # A generator decorated with @types.coroutine
                yield coro.gi_frame, coro.gi_frame.f_lineno
                coro = coro.gi_yieldfrom
            elif coro.__class__.__name__ in [
                "async_generator_athrow",
                "async_generator_asend",
            ]:
                # cannot extract the generator directly, see https://github.com/python/cpython/issues/76991
                # we can however use the gc to look through the object
                for referent in gc.get_referents(coro):
                    if hasattr(referent, "ag_frame"):
                        yield referent.ag_frame, referent.ag_frame.f_lineno
                        coro = referent.ag_await
                        break
                else:
                    # either cpython changed or we are running on an alternative python implementation
                    return
            else:
                return

    ################
    # Cancellation
    ################

    # The CancelStatus object that is currently active for this task.
    # Don't change this directly; instead, use _activate_cancel_status().
    # This can be None, but only in the init task.
    _cancel_status: CancelStatus = attr.ib(default=None, repr=False)

    def _activate_cancel_status(self, cancel_status: CancelStatus | None) -> None:
        if self._cancel_status is not None:
            self._cancel_status._tasks.remove(self)
        self._cancel_status = cancel_status  # type: ignore[assignment]
        if self._cancel_status is not None:
            self._cancel_status._tasks.add(self)
            if self._cancel_status.effectively_cancelled:
                self._attempt_delivery_of_any_pending_cancel()

    def _attempt_abort(self, raise_cancel: _core.RaiseCancelT) -> None:
        # Either the abort succeeds, in which case we will reschedule the
        # task, or else it fails, in which case it will worry about
        # rescheduling itself (hopefully eventually calling reraise to raise
        # the given exception, but not necessarily).

        # This is only called by the functions immediately below, which both check
        # `self.abort_func is not None`.
        assert self._abort_func is not None, "FATAL INTERNAL ERROR"

        success = self._abort_func(raise_cancel)
        if type(success) is not Abort:
            raise TrioInternalError("abort function must return Abort enum")
        # We only attempt to abort once per blocking call, regardless of
        # whether we succeeded or failed.
        self._abort_func = None
        if success is Abort.SUCCEEDED:
            self._runner.reschedule(self, capture(raise_cancel))

    def _attempt_delivery_of_any_pending_cancel(self) -> None:
        if self._abort_func is None:
            return
        if not self._cancel_status.effectively_cancelled:
            return

        def raise_cancel() -> NoReturn:
            raise Cancelled._create()

        self._attempt_abort(raise_cancel)

    def _attempt_delivery_of_pending_ki(self) -> None:
        assert self._runner.ki_pending
        if self._abort_func is None:
            return

        def raise_cancel() -> NoReturn:
            self._runner.ki_pending = False
            raise KeyboardInterrupt

        self._attempt_abort(raise_cancel)


################################################################
# The central Runner object
################################################################


class RunContext(threading.local):
    runner: Runner
    task: Task


GLOBAL_RUN_CONTEXT: FinalT = RunContext()


@attr.frozen
class RunStatistics:
    """An object containing run-loop-level debugging information.

    Currently, the following fields are defined:

    * ``tasks_living`` (int): The number of tasks that have been spawned
      and not yet exited.
    * ``tasks_runnable`` (int): The number of tasks that are currently
      queued on the run queue (as opposed to blocked waiting for something
      to happen).
    * ``seconds_to_next_deadline`` (float): The time until the next
      pending cancel scope deadline. May be negative if the deadline has
      expired but we haven't yet processed cancellations. May be
      :data:`~math.inf` if there are no pending deadlines.
    * ``run_sync_soon_queue_size`` (int): The number of
      unprocessed callbacks queued via
      :meth:`trio.lowlevel.TrioToken.run_sync_soon`.
    * ``io_statistics`` (object): Some statistics from Trio's I/O
      backend. This always has an attribute ``backend`` which is a string
      naming which operating-system-specific I/O backend is in use; the
      other attributes vary between backends.
    """

    tasks_living: int
    tasks_runnable: int
    seconds_to_next_deadline: float
    io_statistics: IOStatistics
    run_sync_soon_queue_size: int


# This holds all the state that gets trampolined back and forth between
# callbacks when we're running in guest mode.
#
# It has to be a separate object from Runner, and Runner *cannot* hold
# references to it (directly or indirectly)!
#
# The idea is that we want a chance to detect if our host loop quits and stops
# driving us forward. We detect that by unrolled_run_gen being garbage
# collected, and hitting its 'except GeneratorExit:' block. So this only
# happens if unrolled_run_gen is GCed.
#
# The Runner state is referenced from the global GLOBAL_RUN_CONTEXT. The only
# way it gets *un*referenced is by unrolled_run_gen completing, e.g. by being
# GCed. But if Runner has a direct or indirect reference to it, and the host
# loop has abandoned it, then this will never happen!
#
# So this object can reference Runner, but Runner can't reference it. The only
# references to it are the "in flight" callback chain on the host loop /
# worker thread.
@attr.s(eq=False, hash=False, slots=True)
class GuestState:
<<<<<<< HEAD
    runner = attr.ib()
    run_sync_soon_threadsafe = attr.ib()
    run_sync_soon_not_threadsafe = attr.ib()
    done_callback = attr.ib()
    unrolled_run_gen = attr.ib()
    _value_factory: Callable[[], Value] = lambda: Value(None)
    unrolled_run_next_send = attr.ib(factory=_value_factory, type=Outcome)

    def guest_tick(self):
        prev_library, sniffio_library.name = sniffio_library.name, "trio"
=======
    runner: Runner = attr.ib()
    run_sync_soon_threadsafe: Callable[[Callable[[], object]], object] = attr.ib()
    run_sync_soon_not_threadsafe: Callable[[Callable[[], object]], object] = attr.ib()
    done_callback: Callable[[Outcome[Any]], object] = attr.ib()
    unrolled_run_gen: Generator[float, EventResult, None] = attr.ib()
    _value_factory: Callable[[], Value[Any]] = lambda: Value(None)
    unrolled_run_next_send: Outcome[Any] = attr.ib(factory=_value_factory)

    def guest_tick(self) -> None:
>>>>>>> 55db083b
        try:
            timeout = self.unrolled_run_next_send.send(self.unrolled_run_gen)
        except StopIteration:
            assert self.runner.main_task_outcome is not None
            self.done_callback(self.runner.main_task_outcome)
            return
        except TrioInternalError as exc:
            self.done_callback(Error(exc))
            return
        finally:
            sniffio_library.name = prev_library

        # Optimization: try to skip going into the thread if we can avoid it
        events_outcome: Value[EventResult] | Error = capture(
            self.runner.io_manager.get_events, 0
        )
        if timeout <= 0 or isinstance(events_outcome, Error) or events_outcome.value:
            # No need to go into the thread
            self.unrolled_run_next_send = events_outcome
            self.runner.guest_tick_scheduled = True
            self.run_sync_soon_not_threadsafe(self.guest_tick)
        else:
            # Need to go into the thread and call get_events() there
            self.runner.guest_tick_scheduled = False

            def get_events() -> EventResult:
                return self.runner.io_manager.get_events(timeout)

            def deliver(events_outcome: Outcome[EventResult]) -> None:
                def in_main_thread() -> None:
                    self.unrolled_run_next_send = events_outcome
                    self.runner.guest_tick_scheduled = True
                    self.guest_tick()

                self.run_sync_soon_threadsafe(in_main_thread)

            start_thread_soon(get_events, deliver)


@attr.s(eq=False, hash=False, slots=True)
class Runner:
    clock: Clock = attr.ib()
    instruments: Instruments = attr.ib()
    io_manager: TheIOManager = attr.ib()
    ki_manager: KIManager = attr.ib()
    strict_exception_groups: bool = attr.ib()

    # Run-local values, see _local.py
    _locals: dict[_core.RunVar[Any], Any] = attr.ib(factory=dict)

    runq: deque[Task] = attr.ib(factory=deque)
    tasks: set[Task] = attr.ib(factory=set)

    deadlines: Deadlines = attr.ib(factory=Deadlines)

    init_task: Task | None = attr.ib(default=None)
    system_nursery: Nursery | None = attr.ib(default=None)
    system_context: contextvars.Context = attr.ib(kw_only=True)
    main_task: Task | None = attr.ib(default=None)
    main_task_outcome: Outcome[Any] | None = attr.ib(default=None)

    entry_queue: EntryQueue = attr.ib(factory=EntryQueue)
    trio_token: TrioToken | None = attr.ib(default=None)
    asyncgens: AsyncGenerators = attr.ib(factory=AsyncGenerators)

    # If everything goes idle for this long, we call clock._autojump()
    clock_autojump_threshold: float = attr.ib(default=inf)

    # Guest mode stuff
    is_guest: bool = attr.ib(default=False)
    guest_tick_scheduled: bool = attr.ib(default=False)

    def force_guest_tick_asap(self) -> None:
        if self.guest_tick_scheduled:
            return
        self.guest_tick_scheduled = True
        self.io_manager.force_wakeup()

    def close(self) -> None:
        self.io_manager.close()
        self.entry_queue.close()
        self.asyncgens.close()
        if "after_run" in self.instruments:
            self.instruments.call("after_run")
        # This is where KI protection gets disabled, so we do it last
        self.ki_manager.close()

    @_public
    def current_statistics(self) -> RunStatistics:
        """Returns ``RunStatistics``, which contains run-loop-level debugging information.

        Currently, the following fields are defined:

        * ``tasks_living`` (int): The number of tasks that have been spawned
          and not yet exited.
        * ``tasks_runnable`` (int): The number of tasks that are currently
          queued on the run queue (as opposed to blocked waiting for something
          to happen).
        * ``seconds_to_next_deadline`` (float): The time until the next
          pending cancel scope deadline. May be negative if the deadline has
          expired but we haven't yet processed cancellations. May be
          :data:`~math.inf` if there are no pending deadlines.
        * ``run_sync_soon_queue_size`` (int): The number of
          unprocessed callbacks queued via
          :meth:`trio.lowlevel.TrioToken.run_sync_soon`.
        * ``io_statistics`` (object): Some statistics from Trio's I/O
          backend. This always has an attribute ``backend`` which is a string
          naming which operating-system-specific I/O backend is in use; the
          other attributes vary between backends.

        """
        seconds_to_next_deadline = self.deadlines.next_deadline() - self.current_time()
        return RunStatistics(
            tasks_living=len(self.tasks),
            tasks_runnable=len(self.runq),
            seconds_to_next_deadline=seconds_to_next_deadline,
            io_statistics=self.io_manager.statistics(),
            run_sync_soon_queue_size=self.entry_queue.size(),
        )

    @_public
    def current_time(self) -> float:
        """Returns the current time according to Trio's internal clock.

        Returns:
            float: The current time.

        Raises:
            RuntimeError: if not inside a call to :func:`trio.run`.

        """
        return self.clock.current_time()

    @_public
    def current_clock(self) -> Clock:
        """Returns the current :class:`~trio.abc.Clock`."""
        return self.clock

    @_public
    def current_root_task(self) -> Task | None:
        """Returns the current root :class:`Task`.

        This is the task that is the ultimate parent of all other tasks.

        """
        return self.init_task

    ################
    # Core task handling primitives
    ################

    @_public  # Type-ignore due to use of Any here.
    def reschedule(  # type: ignore[misc]
        self, task: Task, next_send: Outcome[Any] = _NO_SEND
    ) -> None:
        """Reschedule the given task with the given
        :class:`outcome.Outcome`.

        See :func:`wait_task_rescheduled` for the gory details.

        There must be exactly one call to :func:`reschedule` for every call to
        :func:`wait_task_rescheduled`. (And when counting, keep in mind that
        returning :data:`Abort.SUCCEEDED` from an abort callback is equivalent
        to calling :func:`reschedule` once.)

        Args:
          task (trio.lowlevel.Task): the task to be rescheduled. Must be blocked
              in a call to :func:`wait_task_rescheduled`.
          next_send (outcome.Outcome): the value (or error) to return (or
              raise) from :func:`wait_task_rescheduled`.

        """
        if next_send is _NO_SEND:
            next_send = Value(None)

        assert task._runner is self
        assert task._next_send_fn is None
        task._next_send_fn = task.coro.send
        task._next_send = next_send
        task._abort_func = None
        task.custom_sleep_data = None
        if not self.runq and self.is_guest:
            self.force_guest_tick_asap()
        self.runq.append(task)
        if "task_scheduled" in self.instruments:
            self.instruments.call("task_scheduled", task)

    def spawn_impl(
        self,
        # TODO: TypeVarTuple
        async_fn: Callable[..., Awaitable[object]],
        args: tuple[object, ...],
        nursery: Nursery | None,
        name: object,
        *,
        system_task: bool = False,
        context: contextvars.Context | None = None,
    ) -> Task:
        ######
        # Make sure the nursery is in working order
        ######

        # This sorta feels like it should be a method on nursery, except it
        # has to handle nursery=None for init. And it touches the internals of
        # all kinds of objects.
        if nursery is not None and nursery._closed:
            raise RuntimeError("Nursery is closed to new arrivals")
        if nursery is None:
            assert self.init_task is None

        ######
        # Propagate contextvars
        ######
        if context is None:
            if system_task:
                context = self.system_context.copy()
            else:
                context = copy_context()

        ######
        # Call the function and get the coroutine object, while giving helpful
        # errors for common mistakes.
        ######
        # TODO: resolve the type: ignore when implementing TypeVarTuple
        coro = context.run(coroutine_or_error, async_fn, *args)  # type: ignore[arg-type]

        if name is None:
            name = async_fn
        if isinstance(name, functools.partial):
            name = name.func
        if not isinstance(name, str):
            try:
                name = f"{name.__module__}.{name.__qualname__}"  # type: ignore[attr-defined]
            except AttributeError:
                name = repr(name)

        if not hasattr(coro, "cr_frame"):
            # This async function is implemented in C or Cython
            async def python_wrapper(orig_coro: Awaitable[RetT]) -> RetT:
                return await orig_coro

            coro = python_wrapper(coro)
        coro.cr_frame.f_locals.setdefault(LOCALS_KEY_KI_PROTECTION_ENABLED, system_task)

        ######
        # Set up the Task object
        ######
        task = Task._create(
            coro=coro, parent_nursery=nursery, runner=self, name=name, context=context
        )

        self.tasks.add(task)
        if nursery is not None:
            nursery._children.add(task)
            task._activate_cancel_status(nursery._cancel_status)

        if "task_spawned" in self.instruments:
            self.instruments.call("task_spawned", task)
        # Special case: normally next_send should be an Outcome, but for the
        # very first send we have to send a literal unboxed None.
        # TODO: remove [unused-ignore] when Outcome is typed
        self.reschedule(task, None)  # type: ignore[arg-type, unused-ignore]
        return task

    def task_exited(self, task: Task, outcome: Outcome[Any]) -> None:
        if (
            task._cancel_status is not None
            and task._cancel_status.abandoned_by_misnesting
            and task._cancel_status.parent is None
        ):
            # The cancel scope surrounding this task's nursery was closed
            # before the task exited. Force the task to exit with an error,
            # since the error might not have been caught elsewhere. See the
            # comments in CancelStatus.close().
            try:
                # Raise this, rather than just constructing it, to get a
                # traceback frame included
                raise RuntimeError(
                    "Cancel scope stack corrupted: cancel scope surrounding "
                    "{!r} was closed before the task exited\n{}".format(
                        task, MISNESTING_ADVICE
                    )
                )
            except RuntimeError as new_exc:
                if isinstance(outcome, Error):
                    new_exc.__context__ = outcome.error
                outcome = Error(new_exc)

        task._activate_cancel_status(None)
        self.tasks.remove(task)
        if task is self.init_task:
            # If the init task crashed, then something is very wrong and we
            # let the error propagate. (It'll eventually be wrapped in a
            # TrioInternalError.)
            outcome.unwrap()
            # the init task should be the last task to exit. If not, then
            # something is very wrong.
            if self.tasks:  # pragma: no cover
                raise TrioInternalError
        else:
            if task is self.main_task:
                self.main_task_outcome = outcome
                outcome = Value(None)
            assert task._parent_nursery is not None, task
            task._parent_nursery._child_finished(task, outcome)

        if "task_exited" in self.instruments:
            self.instruments.call("task_exited", task)

    ################
    # System tasks and init
    ################

    @_public  # Type-ignore due to use of Any here.
    def spawn_system_task(  # type: ignore[misc]
        self,
        # TODO: TypeVarTuple
        async_fn: Callable[..., Awaitable[object]],
        *args: object,
        name: object = None,
        context: contextvars.Context | None = None,
    ) -> Task:
        """Spawn a "system" task.

        System tasks have a few differences from regular tasks:

        * They don't need an explicit nursery; instead they go into the
          internal "system nursery".

        * If a system task raises an exception, then it's converted into a
          :exc:`~trio.TrioInternalError` and *all* tasks are cancelled. If you
          write a system task, you should be careful to make sure it doesn't
          crash.

        * System tasks are automatically cancelled when the main task exits.

        * By default, system tasks have :exc:`KeyboardInterrupt` protection
          *enabled*. If you want your task to be interruptible by control-C,
          then you need to use :func:`disable_ki_protection` explicitly (and
          come up with some plan for what to do with a
          :exc:`KeyboardInterrupt`, given that system tasks aren't allowed to
          raise exceptions).

        * System tasks do not inherit context variables from their creator.

        Towards the end of a call to :meth:`trio.run`, after the main
        task and all system tasks have exited, the system nursery
        becomes closed. At this point, new calls to
        :func:`spawn_system_task` will raise ``RuntimeError("Nursery
        is closed to new arrivals")`` instead of creating a system
        task. It's possible to encounter this state either in
        a ``finally`` block in an async generator, or in a callback
        passed to :meth:`TrioToken.run_sync_soon` at the right moment.

        Args:
          async_fn: An async callable.
          args: Positional arguments for ``async_fn``. If you want to pass
              keyword arguments, use :func:`functools.partial`.
          name: The name for this task. Only used for debugging/introspection
              (e.g. ``repr(task_obj)``). If this isn't a string,
              :func:`spawn_system_task` will try to make it one. A common use
              case is if you're wrapping a function before spawning a new
              task, you might pass the original function as the ``name=`` to
              make debugging easier.
          context: An optional ``contextvars.Context`` object with context variables
              to use for this task. You would normally get a copy of the current
              context with ``context = contextvars.copy_context()`` and then you would
              pass that ``context`` object here.

        Returns:
          Task: the newly spawned task

        """
        return self.spawn_impl(
            async_fn,
            args,
            self.system_nursery,
            name,
            system_task=True,
            context=context,
        )

    async def init(
        # TODO: TypeVarTuple
        self,
        async_fn: Callable[..., Awaitable[object]],
        args: tuple[object, ...],
    ) -> None:
        # run_sync_soon task runs here:
        async with open_nursery() as run_sync_soon_nursery:
            # All other system tasks run here:
            async with open_nursery() as self.system_nursery:
                # Only the main task runs here:
                async with open_nursery() as main_task_nursery:
                    try:
                        self.main_task = self.spawn_impl(
                            async_fn, args, main_task_nursery, None
                        )
                    except BaseException as exc:
                        self.main_task_outcome = Error(exc)
                        return
                    self.spawn_impl(
                        self.entry_queue.task,
                        (),
                        run_sync_soon_nursery,
                        "<TrioToken.run_sync_soon task>",
                        system_task=True,
                    )

                # Main task is done; start shutting down system tasks
                self.system_nursery.cancel_scope.cancel()

            # System nursery is closed; finalize remaining async generators
            await self.asyncgens.finalize_remaining(self)

            # There are no more asyncgens, which means no more user-provided
            # code except possibly run_sync_soon callbacks. It's finally safe
            # to stop the run_sync_soon task and exit run().
            run_sync_soon_nursery.cancel_scope.cancel()

    ################
    # Outside context problems
    ################

    @_public
    def current_trio_token(self) -> TrioToken:
        """Retrieve the :class:`TrioToken` for the current call to
        :func:`trio.run`.

        """
        if self.trio_token is None:
            self.trio_token = TrioToken._create(self.entry_queue)
        return self.trio_token

    ################
    # KI handling
    ################

    ki_pending: bool = attr.ib(default=False)

    # deliver_ki is broke. Maybe move all the actual logic and state into
    # RunToken, and we'll only have one instance per runner? But then we can't
    # have a public constructor. Eh, but current_run_token() returning a
    # unique object per run feels pretty nice. Maybe let's just go for it. And
    # keep the class public so people can isinstance() it if they want.

    # This gets called from signal context
    def deliver_ki(self) -> None:
        self.ki_pending = True
        try:
            self.entry_queue.run_sync_soon(self._deliver_ki_cb)
        except RunFinishedError:
            pass

    def _deliver_ki_cb(self) -> None:
        if not self.ki_pending:
            return
        # Can't happen because main_task and run_sync_soon_task are created at
        # the same time -- so even if KI arrives before main_task is created,
        # we won't get here until afterwards.
        assert self.main_task is not None
        if self.main_task_outcome is not None:
            # We're already in the process of exiting -- leave ki_pending set
            # and we'll check it again on our way out of run().
            return
        self.main_task._attempt_delivery_of_pending_ki()

    ################
    # Quiescing
    ################

    # sortedcontainers doesn't have types, and is reportedly very hard to type:
    # https://github.com/grantjenks/python-sortedcontainers/issues/68
    waiting_for_idle: Any = attr.ib(factory=SortedDict)

    @_public
    async def wait_all_tasks_blocked(self, cushion: float = 0.0) -> None:
        """Block until there are no runnable tasks.

        This is useful in testing code when you want to give other tasks a
        chance to "settle down". The calling task is blocked, and doesn't wake
        up until all other tasks are also blocked for at least ``cushion``
        seconds. (Setting a non-zero ``cushion`` is intended to handle cases
        like two tasks talking to each other over a local socket, where we
        want to ignore the potential brief moment between a send and receive
        when all tasks are blocked.)

        Note that ``cushion`` is measured in *real* time, not the Trio clock
        time.

        If there are multiple tasks blocked in :func:`wait_all_tasks_blocked`,
        then the one with the shortest ``cushion`` is the one woken (and
        this task becoming unblocked resets the timers for the remaining
        tasks). If there are multiple tasks that have exactly the same
        ``cushion``, then all are woken.

        You should also consider :class:`trio.testing.Sequencer`, which
        provides a more explicit way to control execution ordering within a
        test, and will often produce more readable tests.

        Example:
          Here's an example of one way to test that Trio's locks are fair: we
          take the lock in the parent, start a child, wait for the child to be
          blocked waiting for the lock (!), and then check that we can't
          release and immediately re-acquire the lock::

             async def lock_taker(lock):
                 await lock.acquire()
                 lock.release()

             async def test_lock_fairness():
                 lock = trio.Lock()
                 await lock.acquire()
                 async with trio.open_nursery() as nursery:
                     nursery.start_soon(lock_taker, lock)
                     # child hasn't run yet, we have the lock
                     assert lock.locked()
                     assert lock._owner is trio.lowlevel.current_task()
                     await trio.testing.wait_all_tasks_blocked()
                     # now the child has run and is blocked on lock.acquire(), we
                     # still have the lock
                     assert lock.locked()
                     assert lock._owner is trio.lowlevel.current_task()
                     lock.release()
                     try:
                         # The child has a prior claim, so we can't have it
                         lock.acquire_nowait()
                     except trio.WouldBlock:
                         assert lock._owner is not trio.lowlevel.current_task()
                         print("PASS")
                     else:
                         print("FAIL")

        """
        task = current_task()
        key = (cushion, id(task))
        self.waiting_for_idle[key] = task

        def abort(_: _core.RaiseCancelT) -> Abort:
            del self.waiting_for_idle[key]
            return Abort.SUCCEEDED

        await wait_task_rescheduled(abort)


################################################################
# run
################################################################
#
# Trio's core task scheduler and coroutine runner is in 'unrolled_run'. It's
# called that because it has an unusual feature: it's actually a generator.
# Whenever it needs to fetch IO events from the OS, it yields, and waits for
# its caller to send the IO events back in. So the loop is "unrolled" into a
# sequence of generator send() calls.
#
# The reason for this unusual design is to support two different modes of
# operation, where the IO is handled differently.
#
# In normal mode using trio.run, the scheduler and IO run in the same thread:
#
# Main thread:
#
# +---------------------------+
# | Run tasks                 |
# | (unrolled_run)            |
# +---------------------------+
# | Block waiting for I/O     |
# | (io_manager.get_events)   |
# +---------------------------+
# | Run tasks                 |
# | (unrolled_run)            |
# +---------------------------+
# | Block waiting for I/O     |
# | (io_manager.get_events)   |
# +---------------------------+
# :
#
#
# In guest mode using trio.lowlevel.start_guest_run, the scheduler runs on the
# main thread as a host loop callback, but blocking for IO gets pushed into a
# worker thread:
#
# Main thread executing host loop:           Trio I/O thread:
#
# +---------------------------+
# | Run Trio tasks            |
# | (unrolled_run)            |
# +---------------------------+ --------------+
#                                             v
# +---------------------------+              +----------------------------+
# | Host loop does whatever   |              | Block waiting for Trio I/O |
# | it wants                  |              | (io_manager.get_events)    |
# +---------------------------+              +----------------------------+
#                                             |
# +---------------------------+ <-------------+
# | Run Trio tasks            |
# | (unrolled_run)            |
# +---------------------------+ --------------+
#                                             v
# +---------------------------+              +----------------------------+
# | Host loop does whatever   |              | Block waiting for Trio I/O |
# | it wants                  |              | (io_manager.get_events)    |
# +---------------------------+              +----------------------------+
# :                                            :
#
# Most of Trio's internals don't need to care about this difference. The main
# complication it creates is that in guest mode, we might need to wake up not
# just due to OS-reported IO events, but also because of code running on the
# host loop calling reschedule() or changing task deadlines. Search for
# 'is_guest' to see the special cases we need to handle this.


def setup_runner(
    clock: Clock | None,
    instruments: Sequence[Instrument],
    restrict_keyboard_interrupt_to_checkpoints: bool,
    strict_exception_groups: bool,
) -> Runner:
    """Create a Runner object and install it as the GLOBAL_RUN_CONTEXT."""
    # It wouldn't be *hard* to support nested calls to run(), but I can't
    # think of a single good reason for it, so let's be conservative for
    # now:
    if hasattr(GLOBAL_RUN_CONTEXT, "runner"):
        raise RuntimeError("Attempted to call run() from inside a run()")

    if clock is None:
        clock = SystemClock()
    instrument_group = Instruments(instruments)
    io_manager = TheIOManager()
    system_context = copy_context()
    ki_manager = KIManager()

    runner = Runner(
        clock=clock,
        instruments=instrument_group,
        io_manager=io_manager,
        system_context=system_context,
        ki_manager=ki_manager,
        strict_exception_groups=strict_exception_groups,
    )
    runner.asyncgens.install_hooks(runner)

    # This is where KI protection gets enabled, so we want to do it early - in
    # particular before we start modifying global state like GLOBAL_RUN_CONTEXT
    ki_manager.install(runner.deliver_ki, restrict_keyboard_interrupt_to_checkpoints)

    GLOBAL_RUN_CONTEXT.runner = runner
    return runner


def run(
    async_fn: Callable[..., Awaitable[RetT]],
    *args: object,
    clock: Clock | None = None,
    instruments: Sequence[Instrument] = (),
    restrict_keyboard_interrupt_to_checkpoints: bool = False,
    strict_exception_groups: bool = False,
) -> RetT:
    """Run a Trio-flavored async function, and return the result.

    Calling::

       run(async_fn, *args)

    is the equivalent of::

       await async_fn(*args)

    except that :func:`run` can (and must) be called from a synchronous
    context.

    This is Trio's main entry point. Almost every other function in Trio
    requires that you be inside a call to :func:`run`.

    Args:
      async_fn: An async function.

      args: Positional arguments to be passed to *async_fn*. If you need to
          pass keyword arguments, then use :func:`functools.partial`.

      clock: ``None`` to use the default system-specific monotonic clock;
          otherwise, an object implementing the :class:`trio.abc.Clock`
          interface, like (for example) a :class:`trio.testing.MockClock`
          instance.

      instruments (list of :class:`trio.abc.Instrument` objects): Any
          instrumentation you want to apply to this run. This can also be
          modified during the run; see :ref:`instrumentation`.

      restrict_keyboard_interrupt_to_checkpoints (bool): What happens if the
          user hits control-C while :func:`run` is running? If this argument
          is False (the default), then you get the standard Python behavior: a
          :exc:`KeyboardInterrupt` exception will immediately interrupt
          whatever task is running (or if no task is running, then Trio will
          wake up a task to be interrupted). Alternatively, if you set this
          argument to True, then :exc:`KeyboardInterrupt` delivery will be
          delayed: it will be *only* be raised at :ref:`checkpoints
          <checkpoints>`, like a :exc:`Cancelled` exception.

          The default behavior is nice because it means that even if you
          accidentally write an infinite loop that never executes any
          checkpoints, then you can still break out of it using control-C.
          The alternative behavior is nice if you're paranoid about a
          :exc:`KeyboardInterrupt` at just the wrong place leaving your
          program in an inconsistent state, because it means that you only
          have to worry about :exc:`KeyboardInterrupt` at the exact same
          places where you already have to worry about :exc:`Cancelled`.

          This setting has no effect if your program has registered a custom
          SIGINT handler, or if :func:`run` is called from anywhere but the
          main thread (this is a Python limitation), or if you use
          :func:`open_signal_receiver` to catch SIGINT.

      strict_exception_groups (bool): If true, nurseries will always wrap even a single
          raised exception in an exception group. This can be overridden on the level of
          individual nurseries. This will eventually become the default behavior.

    Returns:
      Whatever ``async_fn`` returns.

    Raises:
      TrioInternalError: if an unexpected error is encountered inside Trio's
          internal machinery. This is a bug and you should `let us know
          <https://github.com/python-trio/trio/issues>`__.

      Anything else: if ``async_fn`` raises an exception, then :func:`run`
          propagates it.

    """

    __tracebackhide__ = True

    runner = setup_runner(
        clock,
        instruments,
        restrict_keyboard_interrupt_to_checkpoints,
        strict_exception_groups,
    )

<<<<<<< HEAD
    prev_library, sniffio_library.name = sniffio_library.name, "trio"
    try:
        gen = unrolled_run(runner, async_fn, args)
        next_send = None
        while True:
            try:
                timeout = gen.send(next_send)
            except StopIteration:
                break
            next_send = runner.io_manager.get_events(timeout)
    finally:
        sniffio_library.name = prev_library

=======
    gen = unrolled_run(runner, async_fn, args)
    # Need to send None in the first time.
    next_send: EventResult = None  # type: ignore[assignment]
    while True:
        try:
            timeout = gen.send(next_send)
        except StopIteration:
            break
        next_send = runner.io_manager.get_events(timeout)
>>>>>>> 55db083b
    # Inlined copy of runner.main_task_outcome.unwrap() to avoid
    # cluttering every single Trio traceback with an extra frame.
    if isinstance(runner.main_task_outcome, Value):
        return cast(RetT, runner.main_task_outcome.value)
    elif isinstance(runner.main_task_outcome, Error):
        raise runner.main_task_outcome.error
    else:  # pragma: no cover
        raise AssertionError(runner.main_task_outcome)


def start_guest_run(
    async_fn: Callable[..., Awaitable[RetT]],
    *args: object,
    run_sync_soon_threadsafe: Callable[[Callable[[], object]], object],
    done_callback: Callable[[Outcome[RetT]], object],
    run_sync_soon_not_threadsafe: Callable[[Callable[[], object]], object]
    | None = None,
    host_uses_signal_set_wakeup_fd: bool = False,
    clock: Clock | None = None,
    instruments: Sequence[Instrument] = (),
    restrict_keyboard_interrupt_to_checkpoints: bool = False,
    strict_exception_groups: bool = False,
) -> None:
    """Start a "guest" run of Trio on top of some other "host" event loop.

    Each host loop can only have one guest run at a time.

    You should always let the Trio run finish before stopping the host loop;
    if not, it may leave Trio's internal data structures in an inconsistent
    state. You might be able to get away with it if you immediately exit the
    program, but it's safest not to go there in the first place.

    Generally, the best way to do this is wrap this in a function that starts
    the host loop and then immediately starts the guest run, and then shuts
    down the host when the guest run completes.

    Once :func:`start_guest_run` returns successfully, the guest run
    has been set up enough that you can invoke sync-colored Trio
    functions such as :func:`~trio.current_time`, :func:`spawn_system_task`,
    and :func:`current_trio_token`. If a `~trio.TrioInternalError` occurs
    during this early setup of the guest run, it will be raised out of
    :func:`start_guest_run`.  All other errors, including all errors
    raised by the *async_fn*, will be delivered to your
    *done_callback* at some point after :func:`start_guest_run` returns
    successfully.

    Args:

      run_sync_soon_threadsafe: An arbitrary callable, which will be passed a
         function as its sole argument::

            def my_run_sync_soon_threadsafe(fn):
                ...

         This callable should schedule ``fn()`` to be run by the host on its
         next pass through its loop. **Must support being called from
         arbitrary threads.**

      done_callback: An arbitrary callable::

            def my_done_callback(run_outcome):
                ...

         When the Trio run has finished, Trio will invoke this callback to let
         you know. The argument is an `outcome.Outcome`, reporting what would
         have been returned or raised by `trio.run`. This function can do
         anything you want, but commonly you'll want it to shut down the
         host loop, unwrap the outcome, etc.

      run_sync_soon_not_threadsafe: Like ``run_sync_soon_threadsafe``, but
         will only be called from inside the host loop's main thread.
         Optional, but if your host loop allows you to implement this more
         efficiently than ``run_sync_soon_threadsafe`` then passing it will
         make things a bit faster.

      host_uses_signal_set_wakeup_fd (bool): Pass `True` if your host loop
         uses `signal.set_wakeup_fd`, and `False` otherwise. For more details,
         see :ref:`guest-run-implementation`.

    For the meaning of other arguments, see `trio.run`.

    """
    runner = setup_runner(
        clock,
        instruments,
        restrict_keyboard_interrupt_to_checkpoints,
        strict_exception_groups,
    )
    runner.is_guest = True
    runner.guest_tick_scheduled = True

    if run_sync_soon_not_threadsafe is None:
        run_sync_soon_not_threadsafe = run_sync_soon_threadsafe

    guest_state = GuestState(
        runner=runner,
        run_sync_soon_threadsafe=run_sync_soon_threadsafe,
        run_sync_soon_not_threadsafe=run_sync_soon_not_threadsafe,
        done_callback=done_callback,
        unrolled_run_gen=unrolled_run(
            runner,
            async_fn,
            args,
            host_uses_signal_set_wakeup_fd=host_uses_signal_set_wakeup_fd,
        ),
    )

    # Run a few ticks of the guest run synchronously, so that by the
    # time we return, the system nursery exists and callers can use
    # spawn_system_task. We don't actually run any user code during
    # this time, so it shouldn't be possible to get an exception here,
    # except for a TrioInternalError.
    next_send = None
    for tick in range(5):  # expected need is 2 iterations + leave some wiggle room
        if runner.system_nursery is not None:
            # We're initialized enough to switch to async guest ticks
            break
        try:
            timeout = guest_state.unrolled_run_gen.send(next_send)
        except StopIteration:  # pragma: no cover
            raise TrioInternalError(
                "Guest runner exited before system nursery was initialized"
            )
        if timeout != 0:  # pragma: no cover
            guest_state.unrolled_run_gen.throw(
                TrioInternalError(
                    "Guest runner blocked before system nursery was initialized"
                )
            )
        # next_send should be the return value of
        # IOManager.get_events() if no I/O was waiting, which is
        # platform-dependent. We don't actually check for I/O during
        # this init phase because no one should be expecting any yet.
        next_send = 0 if sys.platform == "win32" else ()
    else:  # pragma: no cover
        guest_state.unrolled_run_gen.throw(
            TrioInternalError(
                "Guest runner yielded too many times before "
                "system nursery was initialized"
            )
        )

    guest_state.unrolled_run_next_send = Value(next_send)
    run_sync_soon_not_threadsafe(guest_state.guest_tick)


# 24 hours is arbitrary, but it avoids issues like people setting timeouts of
# 10**20 and then getting integer overflows in the underlying system calls.
_MAX_TIMEOUT: FinalT = 24 * 60 * 60


# Weird quirk: this is written as a generator in order to support "guest
# mode", where our core event loop gets unrolled into a series of callbacks on
# the host loop. If you're doing a regular trio.run then this gets run
# straight through.
def unrolled_run(
    runner: Runner,
    async_fn: Callable[..., object],
    args: tuple[object, ...],
    host_uses_signal_set_wakeup_fd: bool = False,
) -> Generator[float, EventResult, None]:
    locals()[LOCALS_KEY_KI_PROTECTION_ENABLED] = True
    __tracebackhide__ = True

    try:
        if not host_uses_signal_set_wakeup_fd:
            runner.entry_queue.wakeup.wakeup_on_signals()

        if "before_run" in runner.instruments:
            runner.instruments.call("before_run")
        runner.clock.start_clock()
        runner.init_task = runner.spawn_impl(
            runner.init, (async_fn, args), None, "<init>", system_task=True
        )

        # You know how people talk about "event loops"? This 'while' loop right
        # here is our event loop:
        while runner.tasks:
            if runner.runq:
                timeout: float = 0
            else:
                deadline = runner.deadlines.next_deadline()
                timeout = runner.clock.deadline_to_sleep_time(deadline)
            timeout = min(max(0, timeout), _MAX_TIMEOUT)

            idle_primed = None
            if runner.waiting_for_idle:
                cushion, _ = runner.waiting_for_idle.keys()[0]
                if cushion < timeout:
                    timeout = cushion
                    idle_primed = IdlePrimedTypes.WAITING_FOR_IDLE
            # We use 'elif' here because if there are tasks in
            # wait_all_tasks_blocked, then those tasks will wake up without
            # jumping the clock, so we don't need to autojump.
            elif runner.clock_autojump_threshold < timeout:
                timeout = runner.clock_autojump_threshold
                idle_primed = IdlePrimedTypes.AUTOJUMP_CLOCK

            if "before_io_wait" in runner.instruments:
                runner.instruments.call("before_io_wait", timeout)

            # Driver will call io_manager.get_events(timeout) and pass it back
            # in through the yield
            events = yield timeout
            runner.io_manager.process_events(events)

            if "after_io_wait" in runner.instruments:
                runner.instruments.call("after_io_wait", timeout)

            # Process cancellations due to deadline expiry
            now = runner.clock.current_time()
            if runner.deadlines.expire(now):
                idle_primed = None

            # idle_primed != None means: if the IO wait hit the timeout, and
            # still nothing is happening, then we should start waking up
            # wait_all_tasks_blocked tasks or autojump the clock. But there
            # are some subtleties in defining "nothing is happening".
            #
            # 'not runner.runq' means that no tasks are currently runnable.
            # 'not events' means that the last IO wait call hit its full
            # timeout. These are very similar, and if idle_primed != None and
            # we're running in regular mode then they always go together. But,
            # in *guest* mode, they can happen independently, even when
            # idle_primed=True:
            #
            # - runner.runq=empty and events=True: the host loop adjusted a
            #   deadline and that forced an IO wakeup before the timeout expired,
            #   even though no actual tasks were scheduled.
            #
            # - runner.runq=nonempty and events=False: the IO wait hit its
            #   timeout, but then some code in the host thread rescheduled a task
            #   before we got here.
            #
            # So we need to check both.
            if idle_primed is not None and not runner.runq and not events:
                if idle_primed is IdlePrimedTypes.WAITING_FOR_IDLE:
                    while runner.waiting_for_idle:
                        key, task = runner.waiting_for_idle.peekitem(0)
                        if key[0] == cushion:
                            del runner.waiting_for_idle[key]
                            runner.reschedule(task)
                        else:
                            break
                else:
                    assert idle_primed is IdlePrimedTypes.AUTOJUMP_CLOCK
                    assert isinstance(runner.clock, _core.MockClock)
                    runner.clock._autojump()

            # Process all runnable tasks, but only the ones that are already
            # runnable now. Anything that becomes runnable during this cycle
            # needs to wait until the next pass. This avoids various
            # starvation issues by ensuring that there's never an unbounded
            # delay between successive checks for I/O.
            #
            # Also, we randomize the order of each batch to avoid assumptions
            # about scheduling order sneaking in. In the long run, I suspect
            # we'll either (a) use strict FIFO ordering and document that for
            # predictability/determinism, or (b) implement a more
            # sophisticated scheduler (e.g. some variant of fair queueing),
            # for better behavior under load. For now, this is the worst of
            # both worlds - but it keeps our options open. (If we do decide to
            # go all in on deterministic scheduling, then there are other
            # things that will probably need to change too, like the deadlines
            # tie-breaker and the non-deterministic ordering of
            # task._notify_queues.)
            batch = list(runner.runq)
            runner.runq.clear()
            if _ALLOW_DETERMINISTIC_SCHEDULING:
                # We're running under Hypothesis, and pytest-trio has patched
                # this in to make the scheduler deterministic and avoid flaky
                # tests. It's not worth the (small) performance cost in normal
                # operation, since we'll shuffle the list and _r is only
                # seeded for tests.
                batch.sort(key=lambda t: t._counter)
                _r.shuffle(batch)
            else:
                # 50% chance of reversing the batch, this way each task
                # can appear before/after any other task.
                if _r.random() < 0.5:
                    batch.reverse()
            while batch:
                task = batch.pop()
                GLOBAL_RUN_CONTEXT.task = task

                if "before_task_step" in runner.instruments:
                    runner.instruments.call("before_task_step", task)

                next_send_fn = task._next_send_fn
                next_send = task._next_send
                task._next_send_fn = task._next_send = None
                final_outcome: Outcome[Any] | None = None
                try:
                    # We used to unwrap the Outcome object here and send/throw
                    # its contents in directly, but it turns out that .throw()
                    # is buggy, at least before CPython 3.9:
                    #   https://bugs.python.org/issue29587
                    #   https://bugs.python.org/issue29590
                    # So now we send in the Outcome object and unwrap it on the
                    # other side.
                    msg = task.context.run(next_send_fn, next_send)
                except StopIteration as stop_iteration:
                    final_outcome = Value(stop_iteration.value)
                except BaseException as task_exc:
                    # Store for later, removing uninteresting top frames: 1
                    # frame we always remove, because it's this function
                    # catching it, and then in addition we remove however many
                    # more Context.run adds.
                    tb = task_exc.__traceback__
                    for _ in range(1 + CONTEXT_RUN_TB_FRAMES):
                        if tb is not None:  # pragma: no branch
                            tb = tb.tb_next
                    final_outcome = Error(task_exc.with_traceback(tb))
                    # Remove local refs so that e.g. cancelled coroutine locals
                    # are not kept alive by this frame until another exception
                    # comes along.
                    del tb

                if final_outcome is not None:
                    # We can't call this directly inside the except: blocks
                    # above, because then the exceptions end up attaching
                    # themselves to other exceptions as __context__ in
                    # unwanted ways.
                    runner.task_exited(task, final_outcome)
                    # final_outcome may contain a traceback ref. It's not as
                    # crucial compared to the above, but this will allow more
                    # prompt release of resources in coroutine locals.
                    final_outcome = None
                else:
                    task._schedule_points += 1
                    if msg is CancelShieldedCheckpoint:
                        runner.reschedule(task)
                    elif type(msg) is WaitTaskRescheduled:
                        task._cancel_points += 1
                        task._abort_func = msg.abort_func
                        # KI is "outside" all cancel scopes, so check for it
                        # before checking for regular cancellation:
                        if runner.ki_pending and task is runner.main_task:
                            task._attempt_delivery_of_pending_ki()
                        task._attempt_delivery_of_any_pending_cancel()
                    elif type(msg) is PermanentlyDetachCoroutineObject:
                        # Pretend the task just exited with the given outcome
                        runner.task_exited(task, msg.final_outcome)
                    else:
                        exc = TypeError(
                            "trio.run received unrecognized yield message {!r}. "
                            "Are you trying to use a library written for some "
                            "other framework like asyncio? That won't work "
                            "without some kind of compatibility shim.".format(msg)
                        )
                        # The foreign library probably doesn't adhere to our
                        # protocol of unwrapping whatever outcome gets sent in.
                        # Instead, we'll arrange to throw `exc` in directly,
                        # which works for at least asyncio and curio.
                        # TODO: remove [unused-ignore] when Outcome is typed
                        runner.reschedule(task, exc)  # type: ignore[arg-type, unused-ignore]
                        task._next_send_fn = task.coro.throw
                    # prevent long-lived reference
                    # TODO: develop test for this deletion
                    del msg

                if "after_task_step" in runner.instruments:
                    runner.instruments.call("after_task_step", task)
                del GLOBAL_RUN_CONTEXT.task
                # prevent long-lived references
                # TODO: develop test for these deletions
                del task, next_send, next_send_fn

    except GeneratorExit:
        # The run-loop generator has been garbage collected without finishing
        warnings.warn(
            RuntimeWarning(
                "Trio guest run got abandoned without properly finishing... "
                "weird stuff might happen"
            )
        )
    except TrioInternalError:
        raise
    except BaseException as exc:
        raise TrioInternalError("internal error in Trio - please file a bug!") from exc
    finally:
        GLOBAL_RUN_CONTEXT.__dict__.clear()
        runner.close()
        # Have to do this after runner.close() has disabled KI protection,
        # because otherwise there's a race where ki_pending could get set
        # after we check it.
        if runner.ki_pending:
            ki = KeyboardInterrupt()
            if isinstance(runner.main_task_outcome, Error):
                ki.__context__ = runner.main_task_outcome.error
            runner.main_task_outcome = Error(ki)


################################################################
# Other public API functions
################################################################


class _TaskStatusIgnored(TaskStatus[Any]):
    def __repr__(self) -> str:
        return "TASK_STATUS_IGNORED"

    def started(self, value: Any = None) -> None:
        pass


TASK_STATUS_IGNORED: FinalT[TaskStatus[Any]] = _TaskStatusIgnored()


def current_task() -> Task:
    """Return the :class:`Task` object representing the current task.

    Returns:
      Task: the :class:`Task` that called :func:`current_task`.

    """

    try:
        return GLOBAL_RUN_CONTEXT.task
    except AttributeError:
        raise RuntimeError("must be called from async context") from None


def current_effective_deadline() -> float:
    """Returns the current effective deadline for the current task.

    This function examines all the cancellation scopes that are currently in
    effect (taking into account shielding), and returns the deadline that will
    expire first.

    One example of where this might be is useful is if your code is trying to
    decide whether to begin an expensive operation like an RPC call, but wants
    to skip it if it knows that it can't possibly complete in the available
    time. Another example would be if you're using a protocol like gRPC that
    `propagates timeout information to the remote peer
    <http://www.grpc.io/docs/guides/concepts.html#deadlines>`__; this function
    gives a way to fetch that information so you can send it along.

    If this is called in a context where a cancellation is currently active
    (i.e., a blocking call will immediately raise :exc:`Cancelled`), then
    returned deadline is ``-inf``. If it is called in a context where no
    scopes have a deadline set, it returns ``inf``.

    Returns:
        float: the effective deadline, as an absolute time.

    """
    return current_task()._cancel_status.effective_deadline()


async def checkpoint() -> None:
    """A pure :ref:`checkpoint <checkpoints>`.

    This checks for cancellation and allows other tasks to be scheduled,
    without otherwise blocking.

    Note that the scheduler has the option of ignoring this and continuing to
    run the current task if it decides this is appropriate (e.g. for increased
    efficiency).

    Equivalent to ``await trio.sleep(0)`` (which is implemented by calling
    :func:`checkpoint`.)

    """
    # The scheduler is what checks timeouts and converts them into
    # cancellations. So by doing the schedule point first, we ensure that the
    # cancel point has the most up-to-date info.
    await cancel_shielded_checkpoint()
    task = current_task()
    task._cancel_points += 1
    if task._cancel_status.effectively_cancelled or (
        task is task._runner.main_task and task._runner.ki_pending
    ):
        with CancelScope(deadline=-inf):
            await _core.wait_task_rescheduled(lambda _: _core.Abort.SUCCEEDED)


async def checkpoint_if_cancelled() -> None:
    """Issue a :ref:`checkpoint <checkpoints>` if the calling context has been
    cancelled.

    Equivalent to (but potentially more efficient than)::

        if trio.current_effective_deadline() == -inf:
            await trio.lowlevel.checkpoint()

    This is either a no-op, or else it allow other tasks to be scheduled and
    then raises :exc:`trio.Cancelled`.

    Typically used together with :func:`cancel_shielded_checkpoint`.

    """
    task = current_task()
    if task._cancel_status.effectively_cancelled or (
        task is task._runner.main_task and task._runner.ki_pending
    ):
        await _core.checkpoint()
        assert False  # pragma: no cover
    task._cancel_points += 1


if sys.platform == "win32":
    from ._generated_io_windows import *
    from ._io_windows import (
        EventResult as EventResult,
        WindowsIOManager as TheIOManager,
        _WindowsStatistics as IOStatistics,
    )
elif sys.platform == "linux" or (not TYPE_CHECKING and hasattr(select, "epoll")):
    from ._generated_io_epoll import *
    from ._io_epoll import (
        EpollIOManager as TheIOManager,
        EventResult as EventResult,
        _EpollStatistics as IOStatistics,
    )
elif TYPE_CHECKING or hasattr(select, "kqueue"):
    from ._generated_io_kqueue import *
    from ._io_kqueue import (
        EventResult as EventResult,
        KqueueIOManager as TheIOManager,
        _KqueueStatistics as IOStatistics,
    )
else:  # pragma: no cover
    raise NotImplementedError("unsupported platform")

from ._generated_instrumentation import *
from ._generated_run import *<|MERGE_RESOLUTION|>--- conflicted
+++ resolved
@@ -1484,18 +1484,6 @@
 # worker thread.
 @attr.s(eq=False, hash=False, slots=True)
 class GuestState:
-<<<<<<< HEAD
-    runner = attr.ib()
-    run_sync_soon_threadsafe = attr.ib()
-    run_sync_soon_not_threadsafe = attr.ib()
-    done_callback = attr.ib()
-    unrolled_run_gen = attr.ib()
-    _value_factory: Callable[[], Value] = lambda: Value(None)
-    unrolled_run_next_send = attr.ib(factory=_value_factory, type=Outcome)
-
-    def guest_tick(self):
-        prev_library, sniffio_library.name = sniffio_library.name, "trio"
-=======
     runner: Runner = attr.ib()
     run_sync_soon_threadsafe: Callable[[Callable[[], object]], object] = attr.ib()
     run_sync_soon_not_threadsafe: Callable[[Callable[[], object]], object] = attr.ib()
@@ -1505,7 +1493,6 @@
     unrolled_run_next_send: Outcome[Any] = attr.ib(factory=_value_factory)
 
     def guest_tick(self) -> None:
->>>>>>> 55db083b
         try:
             timeout = self.unrolled_run_next_send.send(self.unrolled_run_gen)
         except StopIteration:
@@ -2245,11 +2232,11 @@
         strict_exception_groups,
     )
 
-<<<<<<< HEAD
     prev_library, sniffio_library.name = sniffio_library.name, "trio"
     try:
         gen = unrolled_run(runner, async_fn, args)
-        next_send = None
+        # Need to send None in the first time.
+        next_send: EventResult = None  # type: ignore[assignment]
         while True:
             try:
                 timeout = gen.send(next_send)
@@ -2258,18 +2245,6 @@
             next_send = runner.io_manager.get_events(timeout)
     finally:
         sniffio_library.name = prev_library
-
-=======
-    gen = unrolled_run(runner, async_fn, args)
-    # Need to send None in the first time.
-    next_send: EventResult = None  # type: ignore[assignment]
-    while True:
-        try:
-            timeout = gen.send(next_send)
-        except StopIteration:
-            break
-        next_send = runner.io_manager.get_events(timeout)
->>>>>>> 55db083b
     # Inlined copy of runner.main_task_outcome.unwrap() to avoid
     # cluttering every single Trio traceback with an extra frame.
     if isinstance(runner.main_task_outcome, Value):
