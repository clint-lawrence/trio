import contextvars
import functools
import platform
import sys
import threading
import time
import types
import warnings
from contextlib import contextmanager, ExitStack
from math import inf
from textwrap import dedent

import attr
import outcome
import sniffio
import pytest

from .tutil import (
    slow,
    check_sequence_matches,
    gc_collect_harder,
    ignore_coroutine_never_awaited_warnings,
    buggy_pypy_asyncgens,
)

from ... import _core
from .._run import DEADLINE_HEAP_MIN_PRUNE_THRESHOLD
from ..._threads import to_thread_run_sync
from ..._timeouts import sleep, fail_after
from ...testing import (
    wait_all_tasks_blocked,
    Sequencer,
    assert_checkpoints,
)


# slightly different from _timeouts.sleep_forever because it returns the value
# its rescheduled with, which is really only useful for tests of
# rescheduling...
async def sleep_forever():
    return await _core.wait_task_rescheduled(lambda _: _core.Abort.SUCCEEDED)


def test_basic():
    async def trivial(x):
        return x

    assert _core.run(trivial, 8) == 8

    with pytest.raises(TypeError):
        # Missing an argument
        _core.run(trivial)

    with pytest.raises(TypeError):
        # Not an async function
        _core.run(lambda: None)

    async def trivial2(x):
        await _core.checkpoint()
        return x

    assert _core.run(trivial2, 1) == 1


def test_initial_task_error():
    async def main(x):
        raise ValueError(x)

    with pytest.raises(ValueError) as excinfo:
        _core.run(main, 17)
    assert excinfo.value.args == (17,)


def test_run_nesting():
    async def inception():
        async def main():  # pragma: no cover
            pass

        return _core.run(main)

    with pytest.raises(RuntimeError) as excinfo:
        _core.run(inception)
    assert "from inside" in str(excinfo.value)


async def test_nursery_warn_use_async_with():
    with pytest.raises(RuntimeError) as excinfo:
        on = _core.open_nursery()
        with on:
            pass  # pragma: no cover
    excinfo.match(
        r"use 'async with open_nursery\(...\)', not 'with open_nursery\(...\)'"
    )

    # avoid unawaited coro.
    async with on:
        pass


async def test_nursery_main_block_error_basic():
    exc = ValueError("whoops")

    with pytest.raises(ValueError) as excinfo:
        async with _core.open_nursery():
            raise exc
    assert excinfo.value is exc


async def test_child_crash_basic():
    exc = ValueError("uh oh")

    async def erroring():
        raise exc

    try:
        # nursery.__aexit__ propagates exception from child back to parent
        async with _core.open_nursery() as nursery:
            nursery.start_soon(erroring)
    except ValueError as e:
        assert e is exc


async def test_basic_interleave():
    async def looper(whoami, record):
        for i in range(3):
            record.append((whoami, i))
            await _core.checkpoint()

    record = []
    async with _core.open_nursery() as nursery:
        nursery.start_soon(looper, "a", record)
        nursery.start_soon(looper, "b", record)

    check_sequence_matches(
        record, [{("a", 0), ("b", 0)}, {("a", 1), ("b", 1)}, {("a", 2), ("b", 2)}]
    )


def test_task_crash_propagation():
    looper_record = []

    async def looper():
        try:
            while True:
                await _core.checkpoint()
        except _core.Cancelled:
            print("looper cancelled")
            looper_record.append("cancelled")

    async def crasher():
        raise ValueError("argh")

    async def main():
        async with _core.open_nursery() as nursery:
            nursery.start_soon(looper)
            nursery.start_soon(crasher)

    with pytest.raises(ValueError) as excinfo:
        _core.run(main)

    assert looper_record == ["cancelled"]
    assert excinfo.value.args == ("argh",)


def test_main_and_task_both_crash():
    # If main crashes and there's also a task crash, then we get both in a
    # MultiError
    async def crasher():
        raise ValueError

    async def main():
        async with _core.open_nursery() as nursery:
            nursery.start_soon(crasher)
            raise KeyError

    with pytest.raises(_core.MultiError) as excinfo:
        _core.run(main)
    print(excinfo.value)
    assert {type(exc) for exc in excinfo.value.exceptions} == {
        ValueError,
        KeyError,
    }


def test_two_child_crashes():
    async def crasher(etype):
        raise etype

    async def main():
        async with _core.open_nursery() as nursery:
            nursery.start_soon(crasher, KeyError)
            nursery.start_soon(crasher, ValueError)

    with pytest.raises(_core.MultiError) as excinfo:
        _core.run(main)
    assert {type(exc) for exc in excinfo.value.exceptions} == {
        ValueError,
        KeyError,
    }


async def test_child_crash_wakes_parent():
    async def crasher():
        raise ValueError

    with pytest.raises(ValueError):
        async with _core.open_nursery() as nursery:
            nursery.start_soon(crasher)
            await sleep_forever()


async def test_reschedule():
    t1 = None
    t2 = None

    async def child1():
        nonlocal t1, t2
        t1 = _core.current_task()
        print("child1 start")
        x = await sleep_forever()
        print("child1 woke")
        assert x == 0
        print("child1 rescheduling t2")
        _core.reschedule(t2, outcome.Error(ValueError()))
        print("child1 exit")

    async def child2():
        nonlocal t1, t2
        print("child2 start")
        t2 = _core.current_task()
        _core.reschedule(t1, outcome.Value(0))
        print("child2 sleep")
        with pytest.raises(ValueError):
            await sleep_forever()
        print("child2 successful exit")

    async with _core.open_nursery() as nursery:
        nursery.start_soon(child1)
        # let t1 run and fall asleep
        await _core.checkpoint()
        nursery.start_soon(child2)


async def test_current_time():
    t1 = _core.current_time()
    # Windows clock is pretty low-resolution -- appveyor tests fail unless we
    # sleep for a bit here.
    time.sleep(time.get_clock_info("perf_counter").resolution)
    t2 = _core.current_time()
    assert t1 < t2


async def test_current_time_with_mock_clock(mock_clock):
    start = mock_clock.current_time()
    assert mock_clock.current_time() == _core.current_time()
    assert mock_clock.current_time() == _core.current_time()
    mock_clock.jump(3.14)
    assert start + 3.14 == mock_clock.current_time() == _core.current_time()


async def test_current_clock(mock_clock):
    assert mock_clock is _core.current_clock()


async def test_current_task():
    parent_task = _core.current_task()

    async def child():
        assert _core.current_task().parent_nursery.parent_task is parent_task

    async with _core.open_nursery() as nursery:
        nursery.start_soon(child)


async def test_root_task():
    root = _core.current_root_task()
    assert root.parent_nursery is root.eventual_parent_nursery is None


def test_out_of_context():
    with pytest.raises(RuntimeError):
        _core.current_task()
    with pytest.raises(RuntimeError):
        _core.current_time()


async def test_current_statistics(mock_clock):
    # Make sure all the early startup stuff has settled down
    await wait_all_tasks_blocked()

    # A child that sticks around to make some interesting stats:
    async def child():
        try:
            await sleep_forever()
        except _core.Cancelled:
            pass

    stats = _core.current_statistics()
    print(stats)
    # 2 system tasks + us
    assert stats.tasks_living == 3
    assert stats.run_sync_soon_queue_size == 0

    async with _core.open_nursery() as nursery:
        nursery.start_soon(child)
        await wait_all_tasks_blocked()
        token = _core.current_trio_token()
        token.run_sync_soon(lambda: None)
        token.run_sync_soon(lambda: None, idempotent=True)
        stats = _core.current_statistics()
        print(stats)
        # 2 system tasks + us + child
        assert stats.tasks_living == 4
        # the exact value here might shift if we change how we do accounting
        # (currently it only counts tasks that we already know will be
        # runnable on the next pass), but still useful to at least test the
        # difference between now and after we wake up the child:
        assert stats.tasks_runnable == 0
        assert stats.run_sync_soon_queue_size == 2

        nursery.cancel_scope.cancel()
        stats = _core.current_statistics()
        print(stats)
        assert stats.tasks_runnable == 1

    # Give the child a chance to die and the run_sync_soon a chance to clear
    await _core.checkpoint()
    await _core.checkpoint()

    with _core.CancelScope(deadline=_core.current_time() + 5):
        stats = _core.current_statistics()
        print(stats)
        assert stats.seconds_to_next_deadline == 5
    stats = _core.current_statistics()
    print(stats)
    assert stats.seconds_to_next_deadline == inf


async def test_cancel_scope_repr(mock_clock):
    scope = _core.CancelScope()
    assert "unbound" in repr(scope)
    with scope:
        assert "active" in repr(scope)
        scope.deadline = _core.current_time() - 1
        assert "deadline is 1.00 seconds ago" in repr(scope)
        scope.deadline = _core.current_time() + 10
        assert "deadline is 10.00 seconds from now" in repr(scope)
        # when not in async context, can't get the current time
        assert "deadline" not in await to_thread_run_sync(repr, scope)
        scope.cancel()
        assert "cancelled" in repr(scope)
    assert "exited" in repr(scope)


def test_cancel_points():
    async def main1():
        with _core.CancelScope() as scope:
            await _core.checkpoint_if_cancelled()
            scope.cancel()
            with pytest.raises(_core.Cancelled):
                await _core.checkpoint_if_cancelled()

    _core.run(main1)

    async def main2():
        with _core.CancelScope() as scope:
            await _core.checkpoint()
            scope.cancel()
            with pytest.raises(_core.Cancelled):
                await _core.checkpoint()

    _core.run(main2)

    async def main3():
        with _core.CancelScope() as scope:
            scope.cancel()
            with pytest.raises(_core.Cancelled):
                await sleep_forever()

    _core.run(main3)

    async def main4():
        with _core.CancelScope() as scope:
            scope.cancel()
            await _core.cancel_shielded_checkpoint()
            await _core.cancel_shielded_checkpoint()
            with pytest.raises(_core.Cancelled):
                await _core.checkpoint()

    _core.run(main4)


async def test_cancel_edge_cases():
    with _core.CancelScope() as scope:
        # Two cancels in a row -- idempotent
        scope.cancel()
        scope.cancel()
        await _core.checkpoint()
    assert scope.cancel_called
    assert scope.cancelled_caught

    with _core.CancelScope() as scope:
        # Check level-triggering
        scope.cancel()
        with pytest.raises(_core.Cancelled):
            await sleep_forever()
        with pytest.raises(_core.Cancelled):
            await sleep_forever()


async def test_cancel_scope_multierror_filtering():
    async def crasher():
        raise KeyError

    try:
        with _core.CancelScope() as outer:
            try:
                async with _core.open_nursery() as nursery:
                    # Two children that get cancelled by the nursery scope
                    nursery.start_soon(sleep_forever)  # t1
                    nursery.start_soon(sleep_forever)  # t2
                    nursery.cancel_scope.cancel()
                    with _core.CancelScope(shield=True):
                        await wait_all_tasks_blocked()
                    # One child that gets cancelled by the outer scope
                    nursery.start_soon(sleep_forever)  # t3
                    outer.cancel()
                    # And one that raises a different error
                    nursery.start_soon(crasher)  # t4
                # and then our __aexit__ also receives an outer Cancelled
            except _core.MultiError as multi_exc:
                # Since the outer scope became cancelled before the
                # nursery block exited, all cancellations inside the
                # nursery block continue propagating to reach the
                # outer scope.
                assert len(multi_exc.exceptions) == 4
                summary = {}
                for exc in multi_exc.exceptions:
                    summary.setdefault(type(exc), 0)
                    summary[type(exc)] += 1
                assert summary == {_core.Cancelled: 3, KeyError: 1}
                raise
    except AssertionError:  # pragma: no cover
        raise
    except BaseException as exc:
        # This is ouside the outer scope, so all the Cancelled
        # exceptions should have been absorbed, leaving just a regular
        # KeyError from crasher()
        assert type(exc) is KeyError
    else:  # pragma: no cover
        assert False


async def test_precancelled_task():
    # a task that gets spawned into an already-cancelled nursery should begin
    # execution (https://github.com/python-trio/trio/issues/41), but get a
    # cancelled error at its first blocking call.
    record = []

    async def blocker():
        record.append("started")
        await sleep_forever()

    async with _core.open_nursery() as nursery:
        nursery.cancel_scope.cancel()
        nursery.start_soon(blocker)
    assert record == ["started"]


async def test_cancel_shielding():
    with _core.CancelScope() as outer:
        with _core.CancelScope() as inner:
            await _core.checkpoint()
            outer.cancel()
            with pytest.raises(_core.Cancelled):
                await _core.checkpoint()

            assert inner.shield is False
            with pytest.raises(TypeError):
                inner.shield = "hello"
            assert inner.shield is False

            inner.shield = True
            assert inner.shield is True
            # shield protects us from 'outer'
            await _core.checkpoint()

            with _core.CancelScope() as innerest:
                innerest.cancel()
                # but it doesn't protect us from scope inside inner
                with pytest.raises(_core.Cancelled):
                    await _core.checkpoint()
            await _core.checkpoint()

            inner.shield = False
            # can disable shield again
            with pytest.raises(_core.Cancelled):
                await _core.checkpoint()

            # re-enable shield
            inner.shield = True
            await _core.checkpoint()
            # shield doesn't protect us from inner itself
            inner.cancel()
            # This should now raise, but be absorbed by the inner scope
            await _core.checkpoint()
        assert inner.cancelled_caught


# make sure that cancellation propagates immediately to all children
async def test_cancel_inheritance():
    record = set()

    async def leaf(ident):
        try:
            await sleep_forever()
        except _core.Cancelled:
            record.add(ident)

    async def worker(ident):
        async with _core.open_nursery() as nursery:
            nursery.start_soon(leaf, ident + "-l1")
            nursery.start_soon(leaf, ident + "-l2")

    async with _core.open_nursery() as nursery:
        nursery.start_soon(worker, "w1")
        nursery.start_soon(worker, "w2")
        nursery.cancel_scope.cancel()

    assert record == {"w1-l1", "w1-l2", "w2-l1", "w2-l2"}


async def test_cancel_shield_abort():
    with _core.CancelScope() as outer:
        async with _core.open_nursery() as nursery:
            outer.cancel()
            nursery.cancel_scope.shield = True
            # The outer scope is cancelled, but this task is protected by the
            # shield, so it manages to get to sleep
            record = []

            async def sleeper():
                record.append("sleeping")
                try:
                    await sleep_forever()
                except _core.Cancelled:
                    record.append("cancelled")

            nursery.start_soon(sleeper)
            await wait_all_tasks_blocked()
            assert record == ["sleeping"]
            # now when we unshield, it should abort the sleep.
            nursery.cancel_scope.shield = False
            # wait for the task to finish before entering the nursery
            # __aexit__, because __aexit__ could make it spuriously look like
            # this worked by cancelling the nursery scope. (When originally
            # written, without these last few lines, the test spuriously
            # passed, even though shield assignment was buggy.)
            with _core.CancelScope(shield=True):
                await wait_all_tasks_blocked()
                assert record == ["sleeping", "cancelled"]


async def test_basic_timeout(mock_clock):
    start = _core.current_time()
    with _core.CancelScope() as scope:
        assert scope.deadline == inf
        scope.deadline = start + 1
        assert scope.deadline == start + 1
    assert not scope.cancel_called
    mock_clock.jump(2)
    await _core.checkpoint()
    await _core.checkpoint()
    await _core.checkpoint()
    assert not scope.cancel_called

    start = _core.current_time()
    with _core.CancelScope(deadline=start + 1) as scope:
        mock_clock.jump(2)
        await sleep_forever()
    # But then the scope swallowed the exception... but we can still see it
    # here:
    assert scope.cancel_called
    assert scope.cancelled_caught

    # changing deadline
    start = _core.current_time()
    with _core.CancelScope() as scope:
        await _core.checkpoint()
        scope.deadline = start + 10
        await _core.checkpoint()
        mock_clock.jump(5)
        await _core.checkpoint()
        scope.deadline = start + 1
        with pytest.raises(_core.Cancelled):
            await _core.checkpoint()
        with pytest.raises(_core.Cancelled):
            await _core.checkpoint()


async def test_cancel_scope_nesting():
    # Nested scopes: if two triggering at once, the outer one wins
    with _core.CancelScope() as scope1:
        with _core.CancelScope() as scope2:
            with _core.CancelScope() as scope3:
                scope3.cancel()
                scope2.cancel()
                await sleep_forever()
    assert scope3.cancel_called
    assert not scope3.cancelled_caught
    assert scope2.cancel_called
    assert scope2.cancelled_caught
    assert not scope1.cancel_called
    assert not scope1.cancelled_caught

    # shielding
    with _core.CancelScope() as scope1:
        with _core.CancelScope() as scope2:
            scope1.cancel()
            with pytest.raises(_core.Cancelled):
                await _core.checkpoint()
            with pytest.raises(_core.Cancelled):
                await _core.checkpoint()
            scope2.shield = True
            await _core.checkpoint()
            scope2.cancel()
            with pytest.raises(_core.Cancelled):
                await _core.checkpoint()

    # if a scope is pending, but then gets popped off the stack, then it
    # isn't delivered
    with _core.CancelScope() as scope:
        scope.cancel()
        await _core.cancel_shielded_checkpoint()
    await _core.checkpoint()
    assert not scope.cancelled_caught


# Regression test for https://github.com/python-trio/trio/issues/1175
async def test_unshield_while_cancel_propagating():
    with _core.CancelScope() as outer:
        with _core.CancelScope() as inner:
            outer.cancel()
            try:
                await _core.checkpoint()
            finally:
                inner.shield = True
    assert outer.cancelled_caught and not inner.cancelled_caught


async def test_cancel_unbound():
    async def sleep_until_cancelled(scope):
        with scope, fail_after(1):
            await sleep_forever()

    # Cancel before entry
    scope = _core.CancelScope()
    scope.cancel()
    async with _core.open_nursery() as nursery:
        nursery.start_soon(sleep_until_cancelled, scope)

    # Cancel after entry
    scope = _core.CancelScope()
    async with _core.open_nursery() as nursery:
        nursery.start_soon(sleep_until_cancelled, scope)
        await wait_all_tasks_blocked()
        scope.cancel()

    # Shield before entry
    scope = _core.CancelScope()
    scope.shield = True
    with _core.CancelScope() as outer, scope:
        outer.cancel()
        await _core.checkpoint()
        scope.shield = False
        with pytest.raises(_core.Cancelled):
            await _core.checkpoint()

    # Can't reuse
    with _core.CancelScope() as scope:
        await _core.checkpoint()
    scope.cancel()
    await _core.checkpoint()
    assert scope.cancel_called
    assert not scope.cancelled_caught
    with pytest.raises(RuntimeError) as exc_info:
        with scope:
            pass  # pragma: no cover
    assert "single 'with' block" in str(exc_info.value)

    # Can't reenter
    with _core.CancelScope() as scope:
        with pytest.raises(RuntimeError) as exc_info:
            with scope:
                pass  # pragma: no cover
        assert "single 'with' block" in str(exc_info.value)

    # Can't enter from multiple tasks simultaneously
    scope = _core.CancelScope()

    async def enter_scope():
        with scope:
            await sleep_forever()

    async with _core.open_nursery() as nursery:
        nursery.start_soon(enter_scope, name="this one")
        await wait_all_tasks_blocked()

        with pytest.raises(RuntimeError) as exc_info:
            with scope:
                pass  # pragma: no cover
        assert "single 'with' block" in str(exc_info.value)
        nursery.cancel_scope.cancel()

    # If not yet entered, cancel_called is true when the deadline has passed
    # even if cancel() hasn't been called yet
    scope = _core.CancelScope(deadline=_core.current_time() + 1)
    assert not scope.cancel_called
    scope.deadline -= 1
    assert scope.cancel_called
    scope.deadline += 1
    assert scope.cancel_called  # never become un-cancelled


async def test_cancel_scope_misnesting():
    outer = _core.CancelScope()
    inner = _core.CancelScope()
    with ExitStack() as stack:
        stack.enter_context(outer)
        with inner:
            with pytest.raises(RuntimeError, match="still within its child"):
                stack.close()
        # No further error is raised when exiting the inner context

    # If there are other tasks inside the abandoned part of the cancel tree,
    # they get cancelled when the misnesting is detected
    async def task1():
        with pytest.raises(_core.Cancelled):
            await sleep_forever()

    # Even if inside another cancel scope
    async def task2():
        with _core.CancelScope():
            with pytest.raises(_core.Cancelled):
                await sleep_forever()

    with ExitStack() as stack:
        stack.enter_context(_core.CancelScope())
        async with _core.open_nursery() as nursery:
            nursery.start_soon(task1)
            nursery.start_soon(task2)
            await wait_all_tasks_blocked()
            with pytest.raises(RuntimeError, match="still within its child"):
                stack.close()

    # Variant that makes the child tasks direct children of the scope
    # that noticed the misnesting:
    nursery_mgr = _core.open_nursery()
    nursery = await nursery_mgr.__aenter__()
    try:
        nursery.start_soon(task1)
        nursery.start_soon(task2)
        nursery.start_soon(sleep_forever)
        await wait_all_tasks_blocked()
        nursery.cancel_scope.__exit__(None, None, None)
    finally:
        with pytest.raises(RuntimeError) as exc_info:
            await nursery_mgr.__aexit__(*sys.exc_info())
        assert "which had already been exited" in str(exc_info.value)
        assert type(exc_info.value.__context__) is _core.MultiError
        assert len(exc_info.value.__context__.exceptions) == 3
        cancelled_in_context = False
        for exc in exc_info.value.__context__.exceptions:
            assert isinstance(exc, RuntimeError)
            assert "closed before the task exited" in str(exc)
            cancelled_in_context |= isinstance(exc.__context__, _core.Cancelled)
        assert cancelled_in_context  # for the sleep_forever

    # Trying to exit a cancel scope from an unrelated task raises an error
    # without affecting any state
    async def task3(task_status):
        with _core.CancelScope() as scope:
            task_status.started(scope)
            await sleep_forever()

    async with _core.open_nursery() as nursery:
        scope = await nursery.start(task3)
        with pytest.raises(RuntimeError, match="from unrelated"):
            scope.__exit__(None, None, None)
        scope.cancel()


@slow
async def test_timekeeping():
    # probably a good idea to use a real clock for *one* test anyway...
    TARGET = 1.0
    # give it a few tries in case of random CI server flakiness
    for _ in range(4):
        real_start = time.perf_counter()
        with _core.CancelScope() as scope:
            scope.deadline = _core.current_time() + TARGET
            await sleep_forever()
        real_duration = time.perf_counter() - real_start
        accuracy = real_duration / TARGET
        print(accuracy)
        # Actual time elapsed should always be >= target time
        # (== is possible depending on system behavior for time.perf_counter resolution
        if 1.0 <= accuracy < 2:  # pragma: no branch
            break
    else:  # pragma: no cover
        assert False


async def test_failed_abort():
    stubborn_task = [None]
    stubborn_scope = [None]
    record = []

    async def stubborn_sleeper():
        stubborn_task[0] = _core.current_task()
        with _core.CancelScope() as scope:
            stubborn_scope[0] = scope
            record.append("sleep")
            x = await _core.wait_task_rescheduled(lambda _: _core.Abort.FAILED)
            assert x == 1
            record.append("woke")
            try:
                await _core.checkpoint_if_cancelled()
            except _core.Cancelled:
                record.append("cancelled")

    async with _core.open_nursery() as nursery:
        nursery.start_soon(stubborn_sleeper)
        await wait_all_tasks_blocked()
        assert record == ["sleep"]
        stubborn_scope[0].cancel()
        await wait_all_tasks_blocked()
        # cancel didn't wake it up
        assert record == ["sleep"]
        # wake it up again by hand
        _core.reschedule(stubborn_task[0], outcome.Value(1))
    assert record == ["sleep", "woke", "cancelled"]


def test_broken_abort():
    async def main():
        # These yields are here to work around an annoying warning -- we're
        # going to crash the main loop, and if we (by chance) do this before
        # the run_sync_soon task runs for the first time, then Python gives us
        # a spurious warning about it not being awaited. (I mean, the warning
        # is correct, but here we're testing our ability to deliver a
        # semi-meaningful error after things have gone totally pear-shaped, so
        # it's not relevant.) By letting the run_sync_soon_task run first, we
        # avoid the warning.
        await _core.checkpoint()
        await _core.checkpoint()
        with _core.CancelScope() as scope:
            scope.cancel()
            # None is not a legal return value here
            await _core.wait_task_rescheduled(lambda _: None)

    with pytest.raises(_core.TrioInternalError):
        _core.run(main)

    # Because this crashes, various __del__ methods print complaints on
    # stderr. Make sure that they get run now, so the output is attached to
    # this test.
    gc_collect_harder()


def test_error_in_run_loop():
    # Blow stuff up real good to check we at least get a TrioInternalError
    async def main():
        task = _core.current_task()
        task._schedule_points = "hello!"
        await _core.checkpoint()

    with ignore_coroutine_never_awaited_warnings():
        with pytest.raises(_core.TrioInternalError):
            _core.run(main)


async def test_spawn_system_task():
    record = []

    async def system_task(x):
        record.append(("x", x))
        record.append(("ki", _core.currently_ki_protected()))
        await _core.checkpoint()

    _core.spawn_system_task(system_task, 1)
    await wait_all_tasks_blocked()
    assert record == [("x", 1), ("ki", True)]


# intentionally make a system task crash
def test_system_task_crash():
    async def crasher():
        raise KeyError

    async def main():
        _core.spawn_system_task(crasher)
        await sleep_forever()

    with pytest.raises(_core.TrioInternalError):
        _core.run(main)


def test_system_task_crash_MultiError():
    async def crasher1():
        raise KeyError

    async def crasher2():
        raise ValueError

    async def system_task():
        async with _core.open_nursery() as nursery:
            nursery.start_soon(crasher1)
            nursery.start_soon(crasher2)

    async def main():
        _core.spawn_system_task(system_task)
        await sleep_forever()

    with pytest.raises(_core.TrioInternalError) as excinfo:
        _core.run(main)

    me = excinfo.value.__cause__
    assert isinstance(me, _core.MultiError)
    assert len(me.exceptions) == 2
    for exc in me.exceptions:
        assert isinstance(exc, (KeyError, ValueError))


def test_system_task_crash_plus_Cancelled():
    # Set up a situation where a system task crashes with a
    # MultiError([Cancelled, ValueError])
    async def crasher():
        try:
            await sleep_forever()
        except _core.Cancelled:
            raise ValueError

    async def cancelme():
        await sleep_forever()

    async def system_task():
        async with _core.open_nursery() as nursery:
            nursery.start_soon(crasher)
            nursery.start_soon(cancelme)

    async def main():
        _core.spawn_system_task(system_task)
        # then we exit, triggering a cancellation

    with pytest.raises(_core.TrioInternalError) as excinfo:
        _core.run(main)
    assert type(excinfo.value.__cause__) is ValueError


def test_system_task_crash_KeyboardInterrupt():
    async def ki():
        raise KeyboardInterrupt

    async def main():
        _core.spawn_system_task(ki)
        await sleep_forever()

    with pytest.raises(_core.TrioInternalError) as excinfo:
        _core.run(main)
    assert isinstance(excinfo.value.__cause__, KeyboardInterrupt)


# This used to fail because checkpoint was a yield followed by an immediate
# reschedule. So we had:
# 1) this task yields
# 2) this task is rescheduled
# ...
# 3) next iteration of event loop starts, runs timeouts
# 4) this task has timed out
# 5) ...but it's on the run queue, so the timeout is queued to be delivered
#    the next time that it's blocked.
async def test_yield_briefly_checks_for_timeout(mock_clock):
    with _core.CancelScope(deadline=_core.current_time() + 5):
        await _core.checkpoint()
        with pytest.raises(_core.Cancelled):
            mock_clock.jump(10)
            await _core.checkpoint()


# This tests that sys.exc_info is properly saved/restored as we swap between
# tasks. It turns out that the interpreter automagically handles this for us
# so there's no special code in Trio required to pass this test, but it's
# still nice to know that it works :-).
#
# Update: it turns out I was right to be nervous! see the next test...
async def test_exc_info():
    record = []
    seq = Sequencer()

    async def child1():
        with pytest.raises(ValueError) as excinfo:
            try:
                async with seq(0):
                    pass  # we don't yield until seq(2) below
                record.append("child1 raise")
                raise ValueError("child1")
            except ValueError:
                record.append("child1 sleep")
                async with seq(2):
                    pass
                assert "child2 wake" in record
                record.append("child1 re-raise")
                raise
        assert excinfo.value.__context__ is None
        record.append("child1 success")

    async def child2():
        with pytest.raises(KeyError) as excinfo:
            async with seq(1):
                pass  # we don't yield until seq(3) below
            assert "child1 sleep" in record
            record.append("child2 wake")
            assert sys.exc_info() == (None, None, None)
            try:
                raise KeyError("child2")
            except KeyError:
                record.append("child2 sleep again")
                async with seq(3):
                    pass
                assert "child1 re-raise" in record
                record.append("child2 re-raise")
                raise
        assert excinfo.value.__context__ is None
        record.append("child2 success")

    async with _core.open_nursery() as nursery:
        nursery.start_soon(child1)
        nursery.start_soon(child2)

    assert record == [
        "child1 raise",
        "child1 sleep",
        "child2 wake",
        "child2 sleep again",
        "child1 re-raise",
        "child1 success",
        "child2 re-raise",
        "child2 success",
    ]


# At least as of CPython 3.6, using .throw() to raise an exception inside a
# coroutine/generator causes the original exc_info state to be lost, so things
# like re-raising and exception chaining are broken.
#
# https://bugs.python.org/issue29587
async def test_exc_info_after_yield_error():
    child_task = None

    async def child():
        nonlocal child_task
        child_task = _core.current_task()

        try:
            raise KeyError
        except Exception:
            try:
                await sleep_forever()
            except Exception:
                pass
            raise

    with pytest.raises(KeyError):
        async with _core.open_nursery() as nursery:
            nursery.start_soon(child)
            await wait_all_tasks_blocked()
            _core.reschedule(child_task, outcome.Error(ValueError()))


# Similar to previous test -- if the ValueError() gets sent in via 'throw',
# then Python's normal implicit chaining stuff is broken.
async def test_exception_chaining_after_yield_error():
    child_task = None

    async def child():
        nonlocal child_task
        child_task = _core.current_task()

        try:
            raise KeyError
        except Exception:
            await sleep_forever()

    with pytest.raises(ValueError) as excinfo:
        async with _core.open_nursery() as nursery:
            nursery.start_soon(child)
            await wait_all_tasks_blocked()
            _core.reschedule(child_task, outcome.Error(ValueError()))

    assert isinstance(excinfo.value.__context__, KeyError)


async def test_nursery_exception_chaining_doesnt_make_context_loops():
    async def crasher():
        raise KeyError

    with pytest.raises(_core.MultiError) as excinfo:
        async with _core.open_nursery() as nursery:
            nursery.start_soon(crasher)
            raise ValueError
    # the MultiError should not have the KeyError or ValueError as context
    assert excinfo.value.__context__ is None


def test_TrioToken_identity():
    async def get_and_check_token():
        token = _core.current_trio_token()
        # Two calls in the same run give the same object
        assert token is _core.current_trio_token()
        return token

    t1 = _core.run(get_and_check_token)
    t2 = _core.run(get_and_check_token)
    assert t1 is not t2
    assert t1 != t2
    assert hash(t1) != hash(t2)


async def test_TrioToken_run_sync_soon_basic():
    record = []

    def cb(x):
        record.append(("cb", x))

    token = _core.current_trio_token()
    token.run_sync_soon(cb, 1)
    assert not record
    await wait_all_tasks_blocked()
    assert record == [("cb", 1)]


def test_TrioToken_run_sync_soon_too_late():
    token = None

    async def main():
        nonlocal token
        token = _core.current_trio_token()

    _core.run(main)
    assert token is not None
    with pytest.raises(_core.RunFinishedError):
        token.run_sync_soon(lambda: None)  # pragma: no branch


async def test_TrioToken_run_sync_soon_idempotent():
    record = []

    def cb(x):
        record.append(x)

    token = _core.current_trio_token()
    token.run_sync_soon(cb, 1)
    token.run_sync_soon(cb, 1, idempotent=True)
    token.run_sync_soon(cb, 1, idempotent=True)
    token.run_sync_soon(cb, 1, idempotent=True)
    token.run_sync_soon(cb, 2, idempotent=True)
    token.run_sync_soon(cb, 2, idempotent=True)
    await wait_all_tasks_blocked()
    assert len(record) == 3
    assert sorted(record) == [1, 1, 2]

    # ordering test
    record = []
    for _ in range(3):
        for i in range(100):
            token.run_sync_soon(cb, i, idempotent=True)
    await wait_all_tasks_blocked()
    # We guarantee FIFO
    assert record == list(range(100))


def test_TrioToken_run_sync_soon_idempotent_requeue():
    # We guarantee that if a call has finished, queueing it again will call it
    # again. Due to the lack of synchronization, this effectively means that
    # we have to guarantee that once a call has *started*, queueing it again
    # will call it again. Also this is much easier to test :-)
    record = []

    def redo(token):
        record.append(None)
        try:
            token.run_sync_soon(redo, token, idempotent=True)
        except _core.RunFinishedError:
            pass

    async def main():
        token = _core.current_trio_token()
        token.run_sync_soon(redo, token, idempotent=True)
        await _core.checkpoint()
        await _core.checkpoint()
        await _core.checkpoint()

    _core.run(main)

    assert len(record) >= 2


def test_TrioToken_run_sync_soon_after_main_crash():
    record = []

    async def main():
        token = _core.current_trio_token()
        # After main exits but before finally cleaning up, callback processed
        # normally
        token.run_sync_soon(lambda: record.append("sync-cb"))
        raise ValueError

    with pytest.raises(ValueError):
        _core.run(main)

    assert record == ["sync-cb"]


def test_TrioToken_run_sync_soon_crashes():
    record = set()

    async def main():
        token = _core.current_trio_token()
        token.run_sync_soon(lambda: dict()["nope"])
        # check that a crashing run_sync_soon callback doesn't stop further
        # calls to run_sync_soon
        token.run_sync_soon(lambda: record.add("2nd run_sync_soon ran"))
        try:
            await sleep_forever()
        except _core.Cancelled:
            record.add("cancelled!")

    with pytest.raises(_core.TrioInternalError) as excinfo:
        _core.run(main)

    assert type(excinfo.value.__cause__) is KeyError
    assert record == {"2nd run_sync_soon ran", "cancelled!"}


async def test_TrioToken_run_sync_soon_FIFO():
    N = 100
    record = []
    token = _core.current_trio_token()
    for i in range(N):
        token.run_sync_soon(lambda j: record.append(j), i)
    await wait_all_tasks_blocked()
    assert record == list(range(N))


def test_TrioToken_run_sync_soon_starvation_resistance():
    # Even if we push callbacks in from callbacks, so that the callback queue
    # never empties out, then we still can't starve out other tasks from
    # running.
    token = None
    record = []

    def naughty_cb(i):
        nonlocal token
        try:
            token.run_sync_soon(naughty_cb, i + 1)
        except _core.RunFinishedError:
            record.append(("run finished", i))

    async def main():
        nonlocal token
        token = _core.current_trio_token()
        token.run_sync_soon(naughty_cb, 0)
        record.append("starting")
        for _ in range(20):
            await _core.checkpoint()

    _core.run(main)
    assert len(record) == 2
    assert record[0] == "starting"
    assert record[1][0] == "run finished"
    assert record[1][1] >= 19


def test_TrioToken_run_sync_soon_threaded_stress_test():
    cb_counter = 0

    def cb():
        nonlocal cb_counter
        cb_counter += 1

    def stress_thread(token):
        try:
            while True:
                token.run_sync_soon(cb)
                time.sleep(0)
        except _core.RunFinishedError:
            pass

    async def main():
        token = _core.current_trio_token()
        thread = threading.Thread(target=stress_thread, args=(token,))
        thread.start()
        for _ in range(10):
            start_value = cb_counter
            while cb_counter == start_value:
                await sleep(0.01)

    _core.run(main)
    print(cb_counter)


async def test_TrioToken_run_sync_soon_massive_queue():
    # There are edge cases in the wakeup fd code when the wakeup fd overflows,
    # so let's try to make that happen. This is also just a good stress test
    # in general. (With the current-as-of-2017-02-14 code using a socketpair
    # with minimal buffer, Linux takes 6 wakeups to fill the buffer and macOS
    # takes 1 wakeup. So 1000 is overkill if anything. Windows OTOH takes
    # ~600,000 wakeups, but has the same code paths...)
    COUNT = 1000
    token = _core.current_trio_token()
    counter = [0]

    def cb(i):
        # This also tests FIFO ordering of callbacks
        assert counter[0] == i
        counter[0] += 1

    for i in range(COUNT):
        token.run_sync_soon(cb, i)
    await wait_all_tasks_blocked()
    assert counter[0] == COUNT


@pytest.mark.skipif(buggy_pypy_asyncgens, reason="PyPy 7.2 is buggy")
def test_TrioToken_run_sync_soon_late_crash():
    # Crash after system nursery is closed -- easiest way to do that is
    # from an async generator finalizer.
    record = []
    saved = []

    async def agen():
        token = _core.current_trio_token()
        try:
            yield 1
        finally:
            token.run_sync_soon(lambda: {}["nope"])
            token.run_sync_soon(lambda: record.append("2nd ran"))

    async def main():
        saved.append(agen())
        await saved[-1].asend(None)
        record.append("main exiting")

    with pytest.raises(_core.TrioInternalError) as excinfo:
        _core.run(main)

    assert type(excinfo.value.__cause__) is KeyError
    assert record == ["main exiting", "2nd ran"]


async def test_slow_abort_basic():
    with _core.CancelScope() as scope:
        scope.cancel()
        with pytest.raises(_core.Cancelled):
            task = _core.current_task()
            token = _core.current_trio_token()

            def slow_abort(raise_cancel):
                result = outcome.capture(raise_cancel)
                token.run_sync_soon(_core.reschedule, task, result)
                return _core.Abort.FAILED

            await _core.wait_task_rescheduled(slow_abort)


async def test_slow_abort_edge_cases():
    record = []

    async def slow_aborter():
        task = _core.current_task()
        token = _core.current_trio_token()

        def slow_abort(raise_cancel):
            record.append("abort-called")
            result = outcome.capture(raise_cancel)
            token.run_sync_soon(_core.reschedule, task, result)
            return _core.Abort.FAILED

        with pytest.raises(_core.Cancelled):
            record.append("sleeping")
            await _core.wait_task_rescheduled(slow_abort)
        record.append("cancelled")
        # blocking again, this time it's okay, because we're shielded
        await _core.checkpoint()
        record.append("done")

    with _core.CancelScope() as outer1:
        with _core.CancelScope() as outer2:
            async with _core.open_nursery() as nursery:
                # So we have a task blocked on an operation that can't be
                # aborted immediately
                nursery.start_soon(slow_aborter)
                await wait_all_tasks_blocked()
                assert record == ["sleeping"]
                # And then we cancel it, so the abort callback gets run
                outer1.cancel()
                assert record == ["sleeping", "abort-called"]
                # In fact that happens twice! (This used to cause the abort
                # callback to be run twice)
                outer2.cancel()
                assert record == ["sleeping", "abort-called"]
                # But then before the abort finishes, the task gets shielded!
                nursery.cancel_scope.shield = True
                # Now we wait for the task to finish...
            # The cancellation was delivered, even though it was shielded
            assert record == ["sleeping", "abort-called", "cancelled", "done"]


async def test_task_tree_introspection():
    tasks = {}
    nurseries = {}

    async def parent(task_status=_core.TASK_STATUS_IGNORED):
        tasks["parent"] = _core.current_task()

        assert tasks["parent"].child_nurseries == []

        async with _core.open_nursery() as nursery1:
            async with _core.open_nursery() as nursery2:
                assert tasks["parent"].child_nurseries == [nursery1, nursery2]

        assert tasks["parent"].child_nurseries == []

        async with _core.open_nursery() as nursery:
            nurseries["parent"] = nursery
            await nursery.start(child1)

        # Upward links survive after tasks/nurseries exit
        assert nurseries["parent"].parent_task is tasks["parent"]
        assert tasks["child1"].parent_nursery is nurseries["parent"]
        assert nurseries["child1"].parent_task is tasks["child1"]
        assert tasks["child2"].parent_nursery is nurseries["child1"]

        nursery = _core.current_task().parent_nursery
        # Make sure that chaining eventually gives a nursery of None (and not,
        # for example, an error)
        while nursery is not None:
            t = nursery.parent_task
            nursery = t.parent_nursery

    async def child2():
        tasks["child2"] = _core.current_task()
        assert tasks["parent"].child_nurseries == [nurseries["parent"]]
        assert nurseries["parent"].child_tasks == frozenset({tasks["child1"]})
        assert tasks["child1"].child_nurseries == [nurseries["child1"]]
        assert nurseries["child1"].child_tasks == frozenset({tasks["child2"]})
        assert tasks["child2"].child_nurseries == []

    async def child1(task_status=_core.TASK_STATUS_IGNORED):
        me = tasks["child1"] = _core.current_task()
        assert me.parent_nursery.parent_task is tasks["parent"]
        assert me.parent_nursery is not nurseries["parent"]
        assert me.eventual_parent_nursery is nurseries["parent"]
        task_status.started()
        assert me.parent_nursery is nurseries["parent"]
        assert me.eventual_parent_nursery is None

        # Wait for the start() call to return and close its internal nursery, to
        # ensure consistent results in child2:
        await _core.wait_all_tasks_blocked()

        async with _core.open_nursery() as nursery:
            nurseries["child1"] = nursery
            nursery.start_soon(child2)

    async with _core.open_nursery() as nursery:
        nursery.start_soon(parent)

    # There are no pending starts, so no one should have a non-None
    # eventual_parent_nursery
    for task in tasks.values():
        assert task.eventual_parent_nursery is None


async def test_nursery_closure():
    async def child1(nursery):
        # We can add new tasks to the nursery even after entering __aexit__,
        # so long as there are still tasks running
        nursery.start_soon(child2)

    async def child2():
        pass

    async with _core.open_nursery() as nursery:
        nursery.start_soon(child1, nursery)

    # But once we've left __aexit__, the nursery is closed
    with pytest.raises(RuntimeError):
        nursery.start_soon(child2)


async def test_spawn_name():
    async def func1(expected):
        task = _core.current_task()
        assert expected in task.name

    async def func2():  # pragma: no cover
        pass

    async with _core.open_nursery() as nursery:
        for spawn_fn in [nursery.start_soon, _core.spawn_system_task]:
            spawn_fn(func1, "func1")
            spawn_fn(func1, "func2", name=func2)
            spawn_fn(func1, "func3", name="func3")
            spawn_fn(functools.partial(func1, "func1"))
            spawn_fn(func1, "object", name=object())


async def test_current_effective_deadline(mock_clock):
    assert _core.current_effective_deadline() == inf

    with _core.CancelScope(deadline=5) as scope1:
        with _core.CancelScope(deadline=10) as scope2:
            assert _core.current_effective_deadline() == 5
            scope2.deadline = 3
            assert _core.current_effective_deadline() == 3
            scope2.deadline = 10
            assert _core.current_effective_deadline() == 5
            scope2.shield = True
            assert _core.current_effective_deadline() == 10
            scope2.shield = False
            assert _core.current_effective_deadline() == 5
            scope1.cancel()
            assert _core.current_effective_deadline() == -inf
            scope2.shield = True
            assert _core.current_effective_deadline() == 10
        assert _core.current_effective_deadline() == -inf
    assert _core.current_effective_deadline() == inf


def test_nice_error_on_bad_calls_to_run_or_spawn():
    def bad_call_run(*args):
        _core.run(*args)

    def bad_call_spawn(*args):
        async def main():
            async with _core.open_nursery() as nursery:
                nursery.start_soon(*args)

        _core.run(main)

    for bad_call in bad_call_run, bad_call_spawn:

        async def f():  # pragma: no cover
            pass

        with pytest.raises(TypeError, match="expecting an async function"):
            bad_call(f())

        async def async_gen(arg):  # pragma: no cover
            yield arg

        with pytest.raises(
            TypeError, match="expected an async function but got an async generator"
        ):
            bad_call(async_gen, 0)


def test_calling_asyncio_function_gives_nice_error():
    async def child_xyzzy():
        import asyncio

        await asyncio.Future()

    async def misguided():
        await child_xyzzy()

    with pytest.raises(TypeError) as excinfo:
        _core.run(misguided)

    assert "asyncio" in str(excinfo.value)
    # The traceback should point to the location of the foreign await
    assert any(  # pragma: no branch
        entry.name == "child_xyzzy" for entry in excinfo.traceback
    )


async def test_asyncio_function_inside_nursery_does_not_explode():
    # Regression test for https://github.com/python-trio/trio/issues/552
    with pytest.raises(TypeError) as excinfo:
        async with _core.open_nursery() as nursery:
            import asyncio

            nursery.start_soon(sleep_forever)
            await asyncio.Future()
    assert "asyncio" in str(excinfo.value)


async def test_trivial_yields():
    with assert_checkpoints():
        await _core.checkpoint()

    with assert_checkpoints():
        await _core.checkpoint_if_cancelled()
        await _core.cancel_shielded_checkpoint()

    # Weird case: opening and closing a nursery schedules, but doesn't check
    # for cancellation (unless something inside the nursery does)
    task = _core.current_task()
    before_schedule_points = task._schedule_points
    with _core.CancelScope() as cs:
        cs.cancel()
        async with _core.open_nursery():
            pass
    assert not cs.cancelled_caught
    assert task._schedule_points > before_schedule_points

    before_schedule_points = task._schedule_points

    async def noop_with_no_checkpoint():
        pass

    with _core.CancelScope() as cs:
        cs.cancel()
        async with _core.open_nursery() as nursery:
            nursery.start_soon(noop_with_no_checkpoint)
    assert not cs.cancelled_caught

    assert task._schedule_points > before_schedule_points

    with _core.CancelScope() as cancel_scope:
        cancel_scope.cancel()
        with pytest.raises(KeyError):
            async with _core.open_nursery():
                raise KeyError


async def test_nursery_start(autojump_clock):
    async def no_args():  # pragma: no cover
        pass

    # Errors in calling convention get raised immediately from start
    async with _core.open_nursery() as nursery:
        with pytest.raises(TypeError):
            await nursery.start(no_args)

    async def sleep_then_start(seconds, *, task_status=_core.TASK_STATUS_IGNORED):
        repr(task_status)  # smoke test
        await sleep(seconds)
        task_status.started(seconds)
        await sleep(seconds)

    # Basic happy-path check: start waits for the task to call started(), then
    # returns, passes back the value, and the given nursery then waits for it
    # to exit.
    for seconds in [1, 2]:
        async with _core.open_nursery() as nursery:
            assert len(nursery.child_tasks) == 0
            t0 = _core.current_time()
            assert await nursery.start(sleep_then_start, seconds) == seconds
            assert _core.current_time() - t0 == seconds
            assert len(nursery.child_tasks) == 1
        assert _core.current_time() - t0 == 2 * seconds

    # Make sure TASK_STATUS_IGNORED works so task function can be called
    # directly
    t0 = _core.current_time()
    await sleep_then_start(3)
    assert _core.current_time() - t0 == 2 * 3

    # calling started twice
    async def double_started(task_status=_core.TASK_STATUS_IGNORED):
        task_status.started()
        with pytest.raises(RuntimeError):
            task_status.started()

    async with _core.open_nursery() as nursery:
        await nursery.start(double_started)

    # child crashes before calling started -> error comes out of .start()
    async def raise_keyerror(task_status=_core.TASK_STATUS_IGNORED):
        raise KeyError("oops")

    async with _core.open_nursery() as nursery:
        with pytest.raises(KeyError):
            await nursery.start(raise_keyerror)

    # child exiting cleanly before calling started -> triggers a RuntimeError
    async def nothing(task_status=_core.TASK_STATUS_IGNORED):
        return

    async with _core.open_nursery() as nursery:
        with pytest.raises(RuntimeError) as excinfo:
            await nursery.start(nothing)
        assert "exited without calling" in str(excinfo.value)

    # if the call to start() is cancelled, then the call to started() does
    # nothing -- the child keeps executing under start(). The value it passed
    # is ignored; start() raises Cancelled.
    async def just_started(task_status=_core.TASK_STATUS_IGNORED):
        task_status.started("hi")
        await _core.checkpoint()

    async with _core.open_nursery() as nursery:
        with _core.CancelScope() as cs:
            cs.cancel()
            with pytest.raises(_core.Cancelled):
                await nursery.start(just_started)

<<<<<<< HEAD
    # but if the task does not execute any checkpoints, and exits, then start()
    # doesn't raise Cancelled, since the task completed successfully.
    async def started_with_no_checkpoint(task_status=_core.TASK_STATUS_IGNORED):
        task_status.started("hi")

    async with _core.open_nursery() as nursery:
        with _core.CancelScope() as cs:
            cs.cancel()
            await nursery.start(started_with_no_checkpoint)
        assert not cs.cancelled_caught

    # and since starting in a cancelled context makes started() a no-op, if
    # the child crashes after calling started(), the error can *still* come
    # out of start()
    async def raise_keyerror_after_started(task_status=_core.TASK_STATUS_IGNORED,):
=======
    # and if after the no-op started(), the child crashes, the error comes out
    # of start()
    async def raise_keyerror_after_started(task_status=_core.TASK_STATUS_IGNORED):
>>>>>>> fdddbda1
        task_status.started()
        raise KeyError("whoopsiedaisy")

    async with _core.open_nursery() as nursery:
        with _core.CancelScope() as cs:
            cs.cancel()
            with pytest.raises(KeyError):
                await nursery.start(raise_keyerror_after_started)

    # trying to start in a closed nursery raises an error immediately
    async with _core.open_nursery() as closed_nursery:
        pass
    t0 = _core.current_time()
    with pytest.raises(RuntimeError):
        await closed_nursery.start(sleep_then_start, 7)
    assert _core.current_time() == t0


async def test_task_nursery_stack():
    task = _core.current_task()
    assert task._child_nurseries == []
    async with _core.open_nursery() as nursery1:
        assert task._child_nurseries == [nursery1]
        with pytest.raises(KeyError):
            async with _core.open_nursery() as nursery2:
                assert task._child_nurseries == [nursery1, nursery2]
                raise KeyError
        assert task._child_nurseries == [nursery1]
    assert task._child_nurseries == []


async def test_nursery_start_with_cancelled_nursery():
    # This function isn't testing task_status, it's using task_status as a
    # convenient way to get a nursery that we can test spawning stuff into.
    async def setup_nursery(task_status=_core.TASK_STATUS_IGNORED):
        async with _core.open_nursery() as nursery:
            task_status.started(nursery)
            await sleep_forever()

    # Calls started() while children are asleep, so we can make sure
    # that the cancellation machinery notices and aborts when a sleeping task
    # is moved into a cancelled scope.
    async def sleeping_children(fn, *, task_status=_core.TASK_STATUS_IGNORED):
        async with _core.open_nursery() as nursery:
            nursery.start_soon(sleep_forever)
            nursery.start_soon(sleep_forever)
            await wait_all_tasks_blocked()
            fn()
            task_status.started()

    # Cancelling the setup_nursery just *before* calling started()
    async with _core.open_nursery() as nursery:
        target_nursery = await nursery.start(setup_nursery)
        await target_nursery.start(
            sleeping_children, target_nursery.cancel_scope.cancel
        )

    # Cancelling the setup_nursery just *after* calling started()
    async with _core.open_nursery() as nursery:
        target_nursery = await nursery.start(setup_nursery)
        await target_nursery.start(sleeping_children, lambda: None)
        target_nursery.cancel_scope.cancel()


async def test_nursery_start_keeps_nursery_open(autojump_clock):
    async def sleep_a_bit(task_status=_core.TASK_STATUS_IGNORED):
        await sleep(2)
        task_status.started()
        await sleep(3)

    async with _core.open_nursery() as nursery1:
        t0 = _core.current_time()
        async with _core.open_nursery() as nursery2:
            # Start the 'start' call running in the background
            nursery1.start_soon(nursery2.start, sleep_a_bit)
            # Sleep a bit
            await sleep(1)
            # Start another one.
            nursery1.start_soon(nursery2.start, sleep_a_bit)
            # Then exit this nursery. At this point, there are no tasks
            # present in this nursery -- the only thing keeping it open is
            # that the tasks will be placed into it soon, when they call
            # started().
        assert _core.current_time() - t0 == 6

    # Check that it still works even if the task that the nursery is waiting
    # for ends up crashing, and never actually enters the nursery.
    async def sleep_then_crash(task_status=_core.TASK_STATUS_IGNORED):
        await sleep(7)
        raise KeyError

    async def start_sleep_then_crash(nursery):
        with pytest.raises(KeyError):
            await nursery.start(sleep_then_crash)

    async with _core.open_nursery() as nursery1:
        t0 = _core.current_time()
        async with _core.open_nursery() as nursery2:
            nursery1.start_soon(start_sleep_then_crash, nursery2)
            await wait_all_tasks_blocked()
        assert _core.current_time() - t0 == 7


async def test_nursery_explicit_exception():
    with pytest.raises(KeyError):
        async with _core.open_nursery():
            raise KeyError()


async def test_nursery_stop_iteration():
    async def fail():
        raise ValueError

    try:
        async with _core.open_nursery() as nursery:
            nursery.start_soon(fail)
            raise StopIteration
    except _core.MultiError as e:
        assert tuple(map(type, e.exceptions)) == (StopIteration, ValueError)


async def test_nursery_stop_async_iteration():
    class it:
        def __init__(self, count):
            self.count = count
            self.val = 0

        async def __anext__(self):
            await sleep(0)
            val = self.val
            if val >= self.count:
                raise StopAsyncIteration
            self.val += 1
            return val

    class async_zip:
        def __init__(self, *largs):
            self.nexts = [obj.__anext__ for obj in largs]

        async def _accumulate(self, f, items, i):
            items[i] = await f()

        def __aiter__(self):
            return self

        async def __anext__(self):
            nexts = self.nexts
            items = [None] * len(nexts)
            got_stop = False

            def handle(exc):
                nonlocal got_stop
                if isinstance(exc, StopAsyncIteration):
                    got_stop = True
                    return None
                else:  # pragma: no cover
                    return exc

            with _core.MultiError.catch(handle):
                async with _core.open_nursery() as nursery:
                    for i, f in enumerate(nexts):
                        nursery.start_soon(self._accumulate, f, items, i)

            if got_stop:
                raise StopAsyncIteration
            return items

    result = []
    async for vals in async_zip(it(4), it(2)):
        result.append(vals)
    assert result == [[0, 0], [1, 1]]


async def test_traceback_frame_removal():
    async def my_child_task():
        raise KeyError()

    try:
        # Trick: For now cancel/nursery scopes still leave a bunch of tb gunk
        # behind. But if there's a MultiError, they leave it on the MultiError,
        # which lets us get a clean look at the KeyError itself. Someday I
        # guess this will always be a MultiError (#611), but for now we can
        # force it by raising two exceptions.
        async with _core.open_nursery() as nursery:
            nursery.start_soon(my_child_task)
            nursery.start_soon(my_child_task)
    except _core.MultiError as exc:
        first_exc = exc.exceptions[0]
        assert isinstance(first_exc, KeyError)
        # The top frame in the exception traceback should be inside the child
        # task, not trio/contextvars internals. And there's only one frame
        # inside the child task, so this will also detect if our frame-removal
        # is too eager.
        frame = first_exc.__traceback__.tb_frame
        assert frame.f_code is my_child_task.__code__


def test_contextvar_support():
    var = contextvars.ContextVar("test")
    var.set("before")

    assert var.get() == "before"

    async def inner():
        task = _core.current_task()
        assert task.context.get(var) == "before"
        assert var.get() == "before"
        var.set("after")
        assert var.get() == "after"
        assert var in task.context
        assert task.context.get(var) == "after"

    _core.run(inner)
    assert var.get() == "before"


async def test_contextvar_multitask():
    var = contextvars.ContextVar("test", default="hmmm")

    async def t1():
        assert var.get() == "hmmm"
        var.set("hmmmm")
        assert var.get() == "hmmmm"

    async def t2():
        assert var.get() == "hmmmm"

    async with _core.open_nursery() as n:
        n.start_soon(t1)
        await wait_all_tasks_blocked()
        assert var.get() == "hmmm"
        var.set("hmmmm")
        n.start_soon(t2)
        await wait_all_tasks_blocked()


def test_system_task_contexts():
    cvar = contextvars.ContextVar("qwilfish")
    cvar.set("water")

    async def system_task():
        assert cvar.get() == "water"

    async def regular_task():
        assert cvar.get() == "poison"

    async def inner():
        async with _core.open_nursery() as nursery:
            cvar.set("poison")
            nursery.start_soon(regular_task)
            _core.spawn_system_task(system_task)
            await wait_all_tasks_blocked()

    _core.run(inner)


def test_Nursery_init():
    with pytest.raises(TypeError):
        _core._run.Nursery(None, None)


async def test_Nursery_private_init():
    # context manager creation should not raise
    async with _core.open_nursery() as nursery:
        assert False == nursery._closed


def test_Nursery_subclass():
    with pytest.raises(TypeError):

        class Subclass(_core._run.Nursery):
            pass


def test_Cancelled_init():
    with pytest.raises(TypeError):
        raise _core.Cancelled

    with pytest.raises(TypeError):
        _core.Cancelled()

    # private constructor should not raise
    _core.Cancelled._create()


def test_Cancelled_str():
    cancelled = _core.Cancelled._create()
    assert str(cancelled) == "Cancelled"


def test_Cancelled_subclass():
    with pytest.raises(TypeError):

        class Subclass(_core.Cancelled):
            pass


def test_CancelScope_subclass():
    with pytest.raises(TypeError):

        class Subclass(_core.CancelScope):
            pass


def test_sniffio_integration():
    with pytest.raises(sniffio.AsyncLibraryNotFoundError):
        sniffio.current_async_library()

    async def check_inside_trio():
        assert sniffio.current_async_library() == "trio"

    _core.run(check_inside_trio)

    with pytest.raises(sniffio.AsyncLibraryNotFoundError):
        sniffio.current_async_library()


async def test_Task_custom_sleep_data():
    task = _core.current_task()
    assert task.custom_sleep_data is None
    task.custom_sleep_data = 1
    assert task.custom_sleep_data == 1
    await _core.checkpoint()
    assert task.custom_sleep_data is None


@types.coroutine
def async_yield(value):
    yield value


async def test_permanently_detach_coroutine_object():
    task = None
    pdco_outcome = None

    async def detachable_coroutine(task_outcome, yield_value):
        await sleep(0)
        nonlocal task, pdco_outcome
        task = _core.current_task()
        pdco_outcome = await outcome.acapture(
            _core.permanently_detach_coroutine_object, task_outcome
        )
        await async_yield(yield_value)

    async with _core.open_nursery() as nursery:
        nursery.start_soon(detachable_coroutine, outcome.Value(None), "I'm free!")

    # If we get here then Trio thinks the task has exited... but the coroutine
    # is still iterable
    assert pdco_outcome is None
    assert task.coro.send("be free!") == "I'm free!"
    assert pdco_outcome == outcome.Value("be free!")
    with pytest.raises(StopIteration):
        task.coro.send(None)

    # Check the exception paths too
    task = None
    pdco_outcome = None
    with pytest.raises(KeyError):
        async with _core.open_nursery() as nursery:
            nursery.start_soon(detachable_coroutine, outcome.Error(KeyError()), "uh oh")
    throw_in = ValueError()
    assert task.coro.throw(throw_in) == "uh oh"
    assert pdco_outcome == outcome.Error(throw_in)
    with pytest.raises(StopIteration):
        task.coro.send(None)

    async def bad_detach():
        async with _core.open_nursery():
            with pytest.raises(RuntimeError) as excinfo:
                await _core.permanently_detach_coroutine_object(outcome.Value(None))
            assert "open nurser" in str(excinfo.value)

    async with _core.open_nursery() as nursery:
        nursery.start_soon(bad_detach)


async def test_detach_and_reattach_coroutine_object():
    unrelated_task = None
    task = None

    async def unrelated_coroutine():
        nonlocal unrelated_task
        unrelated_task = _core.current_task()

    async def reattachable_coroutine():
        await sleep(0)

        nonlocal task
        task = _core.current_task()

        def abort_fn(_):  # pragma: no cover
            return _core.Abort.FAILED

        got = await _core.temporarily_detach_coroutine_object(abort_fn)
        assert got == "not trio!"

        await async_yield(1)
        await async_yield(2)

        with pytest.raises(RuntimeError) as excinfo:
            await _core.reattach_detached_coroutine_object(unrelated_task, None)
        assert "does not match" in str(excinfo.value)

        await _core.reattach_detached_coroutine_object(task, "byebye")

        await sleep(0)

    async with _core.open_nursery() as nursery:
        nursery.start_soon(unrelated_coroutine)
        nursery.start_soon(reattachable_coroutine)
        await wait_all_tasks_blocked()
        assert unrelated_task is not None
        assert task is not None

        # Okay, it's detached. Here's our coroutine runner:
        assert task.coro.send("not trio!") == 1
        assert task.coro.send(None) == 2
        assert task.coro.send(None) == "byebye"

        # Now it's been reattached, and we can leave the nursery


async def test_detached_coroutine_cancellation():
    abort_fn_called = False
    task = None

    async def reattachable_coroutine():
        await sleep(0)

        nonlocal task
        task = _core.current_task()

        def abort_fn(_):
            nonlocal abort_fn_called
            abort_fn_called = True
            return _core.Abort.FAILED

        await _core.temporarily_detach_coroutine_object(abort_fn)
        await _core.reattach_detached_coroutine_object(task, None)
        with pytest.raises(_core.Cancelled):
            await sleep(0)

    async with _core.open_nursery() as nursery:
        nursery.start_soon(reattachable_coroutine)
        await wait_all_tasks_blocked()
        assert task is not None
        nursery.cancel_scope.cancel()
        task.coro.send(None)

    assert abort_fn_called


def test_async_function_implemented_in_C():
    # These used to crash because we'd try to mutate the coroutine object's
    # cr_frame, but C functions don't have Python frames.

    async def agen_fn(record):
        assert not _core.currently_ki_protected()
        record.append("the generator ran")
        yield

    run_record = []
    agen = agen_fn(run_record)
    _core.run(agen.__anext__)
    assert run_record == ["the generator ran"]

    async def main():
        start_soon_record = []
        agen = agen_fn(start_soon_record)
        async with _core.open_nursery() as nursery:
            nursery.start_soon(agen.__anext__)
        assert start_soon_record == ["the generator ran"]

    _core.run(main)


async def test_very_deep_cancel_scope_nesting():
    # This used to crash with a RecursionError in CancelStatus.recalculate
    with ExitStack() as exit_stack:
        outermost_scope = _core.CancelScope()
        exit_stack.enter_context(outermost_scope)
        for _ in range(5000):
            exit_stack.enter_context(_core.CancelScope())
        outermost_scope.cancel()


async def test_cancel_scope_deadline_duplicates():
    # This exercises an assert in Deadlines._prune, by intentionally creating
    # duplicate entries in the deadline heap.
    now = _core.current_time()
    with _core.CancelScope() as cscope:
        for _ in range(DEADLINE_HEAP_MIN_PRUNE_THRESHOLD * 2):
            cscope.deadline = now + 9998
            cscope.deadline = now + 9999
        await sleep(0.01)<|MERGE_RESOLUTION|>--- conflicted
+++ resolved
@@ -1708,7 +1708,6 @@
             with pytest.raises(_core.Cancelled):
                 await nursery.start(just_started)
 
-<<<<<<< HEAD
     # but if the task does not execute any checkpoints, and exits, then start()
     # doesn't raise Cancelled, since the task completed successfully.
     async def started_with_no_checkpoint(task_status=_core.TASK_STATUS_IGNORED):
@@ -1723,12 +1722,7 @@
     # and since starting in a cancelled context makes started() a no-op, if
     # the child crashes after calling started(), the error can *still* come
     # out of start()
-    async def raise_keyerror_after_started(task_status=_core.TASK_STATUS_IGNORED,):
-=======
-    # and if after the no-op started(), the child crashes, the error comes out
-    # of start()
     async def raise_keyerror_after_started(task_status=_core.TASK_STATUS_IGNORED):
->>>>>>> fdddbda1
         task_status.started()
         raise KeyError("whoopsiedaisy")
 
