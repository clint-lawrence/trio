from __future__ import annotations

import gc
import os
import pickle
import re
import subprocess
import sys
import warnings
from pathlib import Path
from traceback import extract_tb, print_exception
from typing import TYPE_CHECKING, Callable, NoReturn

import pytest

from ... import TrioDeprecationWarning
from ..._core import open_nursery
from .._multierror import MultiError, NonBaseMultiError, concat_tb
from .tutil import slow

if TYPE_CHECKING:
    from types import TracebackType

if sys.version_info < (3, 11):
    from exceptiongroup import ExceptionGroup


class NotHashableException(Exception):
    code: int | None = None

    def __init__(self, code: int) -> None:
        super().__init__()
        self.code = code

    def __eq__(self, other: object) -> bool:
        if not isinstance(other, NotHashableException):
            return False
        return self.code == other.code


async def raise_nothashable(code: int) -> NoReturn:
    raise NotHashableException(code)


def raiser1() -> NoReturn:
    raiser1_2()


def raiser1_2() -> NoReturn:
    raiser1_3()


def raiser1_3() -> NoReturn:
    raise ValueError("raiser1_string")


def raiser2() -> NoReturn:
    raiser2_2()


def raiser2_2() -> NoReturn:
    raise KeyError("raiser2_string")


def raiser3() -> NoReturn:
    raise NameError


def get_exc(raiser: Callable[[], NoReturn]) -> BaseException:
    try:
        raiser()
    except Exception as exc:
        return exc
    raise AssertionError("raiser should always raise")  # pragma: no cover


def get_tb(raiser: Callable[[], NoReturn]) -> TracebackType | None:
    return get_exc(raiser).__traceback__


def test_concat_tb() -> None:
    tb1 = get_tb(raiser1)
    tb2 = get_tb(raiser2)

    # These return a list of (filename, lineno, fn name, text) tuples
    # https://docs.python.org/3/library/traceback.html#traceback.extract_tb
    entries1 = extract_tb(tb1)
    entries2 = extract_tb(tb2)

    tb12 = concat_tb(tb1, tb2)
    assert extract_tb(tb12) == entries1 + entries2

    tb21 = concat_tb(tb2, tb1)
    assert extract_tb(tb21) == entries2 + entries1

    # Check degenerate cases
    assert extract_tb(concat_tb(None, tb1)) == entries1
    assert extract_tb(concat_tb(tb1, None)) == entries1
    assert concat_tb(None, None) is None

    # Make sure the original tracebacks didn't get mutated by mistake
    assert extract_tb(get_tb(raiser1)) == entries1
    assert extract_tb(get_tb(raiser2)) == entries2


def test_MultiError() -> None:
    exc1 = get_exc(raiser1)
    exc2 = get_exc(raiser2)

    assert MultiError([exc1]) is exc1
    m = MultiError([exc1, exc2])
    assert m.exceptions == (exc1, exc2)
    assert "ValueError" in str(m)
    assert "ValueError" in repr(m)

    with pytest.raises(TypeError):
        MultiError(object())  # type: ignore[arg-type]
    with pytest.raises(TypeError):
        MultiError([KeyError(), ValueError])  # type: ignore[list-item]


def test_MultiErrorOfSingleMultiError() -> None:
    # For MultiError([MultiError]), ensure there is no bad recursion by the
    # constructor where __init__ is called if __new__ returns a bare MultiError.
    exceptions = (KeyError(), ValueError())
    a = MultiError(exceptions)
    b = MultiError([a])
    assert b == a
    assert b.exceptions == exceptions


async def test_MultiErrorNotHashable() -> None:
    exc1 = NotHashableException(42)
    exc2 = NotHashableException(4242)
    exc3 = ValueError()
    assert exc1 != exc2
    assert exc1 != exc3

<<<<<<< HEAD
    with pytest.raises(ExceptionGroup):
=======
    with pytest.raises(MultiError):  # noqa: PT012
>>>>>>> f1cb2419
        async with open_nursery() as nursery:
            nursery.start_soon(raise_nothashable, 42)
            nursery.start_soon(raise_nothashable, 4242)


def test_MultiError_filter_NotHashable() -> None:
    excs = MultiError([NotHashableException(42), ValueError()])

    def handle_ValueError(exc: BaseException) -> BaseException | None:
        if isinstance(exc, ValueError):
            return None
        else:
            return exc

    with pytest.warns(TrioDeprecationWarning):
        filtered_excs = MultiError.filter(handle_ValueError, excs)

    assert isinstance(filtered_excs, NotHashableException)


def make_tree() -> MultiError:
    # Returns an object like:
    #   MultiError([
    #     MultiError([
    #       ValueError,
    #       KeyError,
    #     ]),
    #     NameError,
    #   ])
    # where all exceptions except the root have a non-trivial traceback.
    exc1 = get_exc(raiser1)
    exc2 = get_exc(raiser2)
    exc3 = get_exc(raiser3)

    # Give m12 a non-trivial traceback
    try:
        raise MultiError([exc1, exc2])
    except BaseException as m12:
        return MultiError([m12, exc3])


def assert_tree_eq(
    m1: BaseException | MultiError | None, m2: BaseException | MultiError | None
) -> None:
    if m1 is None or m2 is None:
        assert m1 is m2
        return
    assert type(m1) is type(m2)
    assert extract_tb(m1.__traceback__) == extract_tb(m2.__traceback__)
    assert_tree_eq(m1.__cause__, m2.__cause__)
    assert_tree_eq(m1.__context__, m2.__context__)
    if isinstance(m1, MultiError):
        assert isinstance(m2, MultiError)
        assert len(m1.exceptions) == len(m2.exceptions)
        for e1, e2 in zip(m1.exceptions, m2.exceptions):
            assert_tree_eq(e1, e2)


def test_MultiError_filter() -> None:
    def null_handler(exc: BaseException) -> BaseException:
        return exc

    m = make_tree()
    assert_tree_eq(m, m)
    with pytest.warns(TrioDeprecationWarning):
        assert MultiError.filter(null_handler, m) is m

    assert_tree_eq(m, make_tree())

    # Make sure we don't pick up any detritus if run in a context where
    # implicit exception chaining would like to kick in
    m = make_tree()
    try:
        raise ValueError
    except ValueError:
        with pytest.warns(TrioDeprecationWarning):
            assert MultiError.filter(null_handler, m) is m
    assert_tree_eq(m, make_tree())

    def simple_filter(exc: BaseException) -> BaseException | None:
        if isinstance(exc, ValueError):
            return None
        if isinstance(exc, KeyError):
            return RuntimeError()
        return exc

    with pytest.warns(TrioDeprecationWarning):
        new_m = MultiError.filter(simple_filter, make_tree())

    assert isinstance(new_m, MultiError)
    assert len(new_m.exceptions) == 2
    # was: [[ValueError, KeyError], NameError]
    # ValueError disappeared & KeyError became RuntimeError, so now:
    assert isinstance(new_m.exceptions[0], RuntimeError)
    assert isinstance(new_m.exceptions[1], NameError)

    # implicit chaining:
    assert isinstance(new_m.exceptions[0].__context__, KeyError)

    # also, the traceback on the KeyError incorporates what used to be the
    # traceback on its parent MultiError
    orig = make_tree()
    # make sure we have the right path
    assert isinstance(orig.exceptions[0], MultiError)
    assert isinstance(orig.exceptions[0].exceptions[1], KeyError)
    # get original traceback summary
    orig_extracted = (
        extract_tb(orig.__traceback__)
        + extract_tb(orig.exceptions[0].__traceback__)
        + extract_tb(orig.exceptions[0].exceptions[1].__traceback__)
    )

    def p(exc: BaseException) -> None:
        print_exception(type(exc), exc, exc.__traceback__)

    p(orig)
    p(orig.exceptions[0])
    p(orig.exceptions[0].exceptions[1])
    p(new_m.exceptions[0].__context__)
    # compare to the new path
    assert new_m.__traceback__ is None
    new_extracted = extract_tb(new_m.exceptions[0].__context__.__traceback__)
    assert orig_extracted == new_extracted

    # check preserving partial tree
    def filter_NameError(exc: BaseException) -> BaseException | None:
        if isinstance(exc, NameError):
            return None
        return exc

    m = make_tree()
    with pytest.warns(TrioDeprecationWarning):
        new_m = MultiError.filter(filter_NameError, m)
    # with the NameError gone, the other branch gets promoted
    assert new_m is m.exceptions[0]

    # check fully handling everything
    def filter_all(exc: BaseException) -> None:
        return None

    with pytest.warns(TrioDeprecationWarning):
        assert MultiError.filter(filter_all, make_tree()) is None


def test_MultiError_catch() -> None:
    # No exception to catch

    def noop(_: object) -> None:
        pass  # pragma: no cover

    with pytest.warns(TrioDeprecationWarning), MultiError.catch(noop):
        pass

    # Simple pass-through of all exceptions
    m = make_tree()
    with pytest.raises(MultiError) as excinfo:
        with pytest.warns(TrioDeprecationWarning), MultiError.catch(lambda exc: exc):
            raise m
    assert excinfo.value is m
    # Should be unchanged, except that we added a traceback frame by raising
    # it here
    assert m.__traceback__ is not None
    assert m.__traceback__.tb_frame.f_code.co_name == "test_MultiError_catch"
    assert m.__traceback__.tb_next is None
    m.__traceback__ = None
    assert_tree_eq(m, make_tree())

    # Swallows everything
    with pytest.warns(TrioDeprecationWarning), MultiError.catch(lambda _: None):
        raise make_tree()

    def simple_filter(exc):
        if isinstance(exc, ValueError):
            return None
        if isinstance(exc, KeyError):
            return RuntimeError()
        return exc

    with pytest.raises(MultiError) as excinfo:
        with pytest.warns(TrioDeprecationWarning), MultiError.catch(simple_filter):
            raise make_tree()
    new_m = excinfo.value
    assert isinstance(new_m, MultiError)
    assert len(new_m.exceptions) == 2
    # was: [[ValueError, KeyError], NameError]
    # ValueError disappeared & KeyError became RuntimeError, so now:
    assert isinstance(new_m.exceptions[0], RuntimeError)
    assert isinstance(new_m.exceptions[1], NameError)
    # Make sure that Python did not successfully attach the old MultiError to
    # our new MultiError's __context__
    assert not new_m.__suppress_context__
    assert new_m.__context__ is None

    # check preservation of __cause__ and __context__
    v = ValueError("waffles are great")
    v.__cause__ = KeyError()
    with pytest.raises(ValueError, match="^waffles are great$") as excinfo:
        with pytest.warns(TrioDeprecationWarning), MultiError.catch(lambda exc: exc):
            raise v
    assert isinstance(excinfo.value.__cause__, KeyError)

    v = ValueError("mushroom soup")
    context = KeyError()
    v.__context__ = context
    with pytest.raises(ValueError, match="^mushroom soup$") as excinfo:
        with pytest.warns(TrioDeprecationWarning), MultiError.catch(lambda exc: exc):
            raise v
    assert excinfo.value.__context__ is context
    assert not excinfo.value.__suppress_context__

    for suppress_context in [True, False]:
        v = ValueError("unique text")
        context = KeyError()
        v.__context__ = context
        v.__suppress_context__ = suppress_context
        distractor = RuntimeError()

        def catch_RuntimeError(exc: Exception) -> Exception | None:
            if isinstance(exc, RuntimeError):
                return None
            return exc

        with pytest.raises(ValueError, match="^unique text$") as excinfo:  # noqa: PT012
            with pytest.warns(TrioDeprecationWarning):
                with MultiError.catch(catch_RuntimeError):
                    raise MultiError([v, distractor])
        assert excinfo.value.__context__ is context
        assert excinfo.value.__suppress_context__ == suppress_context


@pytest.mark.skipif(
    sys.implementation.name != "cpython", reason="Only makes sense with refcounting GC"
)
def test_MultiError_catch_doesnt_create_cyclic_garbage() -> None:
    # https://github.com/python-trio/trio/pull/2063
    gc.collect()
    old_flags = gc.get_debug()

    def make_multi() -> NoReturn:
        # make_tree creates cycles itself, so a simple
        raise MultiError([get_exc(raiser1), get_exc(raiser2)])

    def simple_filter(exc: BaseException) -> Exception | RuntimeError:
        if isinstance(exc, ValueError):
            return Exception()
        if isinstance(exc, KeyError):
            return RuntimeError()
        raise AssertionError(
            "only ValueError and KeyError should exist"
        )  # pragma: no cover

    try:
        gc.set_debug(gc.DEBUG_SAVEALL)
        with pytest.raises(MultiError):
            # covers MultiErrorCatcher.__exit__ and _multierror.copy_tb
            with pytest.warns(TrioDeprecationWarning), MultiError.catch(simple_filter):
                raise make_multi()
        gc.collect()
        assert not gc.garbage
    finally:
        gc.set_debug(old_flags)
        gc.garbage.clear()


def assert_match_in_seq(pattern_list: list[str], string: str) -> None:
    offset = 0
    print("looking for pattern matches...")
    for pattern in pattern_list:
        print("checking pattern:", pattern)
        reobj = re.compile(pattern)
        match = reobj.search(string, offset)
        assert match is not None
        offset = match.end()


def test_assert_match_in_seq() -> None:
    assert_match_in_seq(["a", "b"], "xx a xx b xx")
    assert_match_in_seq(["b", "a"], "xx b xx a xx")
    with pytest.raises(AssertionError):
        assert_match_in_seq(["a", "b"], "xx b xx a xx")


def test_base_multierror() -> None:
    """
    Test that MultiError() with at least one base exception will return a MultiError
    object.
    """

    exc = MultiError([ZeroDivisionError(), KeyboardInterrupt()])
    assert type(exc) is MultiError


def test_non_base_multierror() -> None:
    """
    Test that MultiError() without base exceptions will return a NonBaseMultiError
    object.
    """

    exc = MultiError([ZeroDivisionError(), ValueError()])
    assert type(exc) is NonBaseMultiError
    assert isinstance(exc, ExceptionGroup)


def run_script(name: str) -> subprocess.CompletedProcess[bytes]:
    import trio

    trio_path = Path(trio.__file__).parent.parent
    script_path = Path(__file__).parent / "test_multierror_scripts" / name

    env = dict(os.environ)
    print("parent PYTHONPATH:", env.get("PYTHONPATH"))
    pp = []
    if "PYTHONPATH" in env:  # pragma: no cover
        pp = env["PYTHONPATH"].split(os.pathsep)
    pp.insert(0, str(trio_path))
    pp.insert(0, str(script_path.parent))
    env["PYTHONPATH"] = os.pathsep.join(pp)
    print("subprocess PYTHONPATH:", env.get("PYTHONPATH"))

    cmd = [sys.executable, "-u", str(script_path)]
    print("running:", cmd)
    completed = subprocess.run(
        cmd, env=env, stdout=subprocess.PIPE, stderr=subprocess.STDOUT
    )
    print("process output:")
    print(completed.stdout.decode("utf-8"))
    return completed


@slow
@pytest.mark.skipif(
    not Path("/usr/lib/python3/dist-packages/apport_python_hook.py").exists(),
    reason="need Ubuntu with python3-apport installed",
)
def test_apport_excepthook_monkeypatch_interaction() -> None:
    completed = run_script("apport_excepthook.py")
    stdout = completed.stdout.decode("utf-8")

    # No warning
    assert "custom sys.excepthook" not in stdout

    # Proper traceback
    assert_match_in_seq(
        ["--- 1 ---", "KeyError", "--- 2 ---", "ValueError"],
        stdout,
    )


@pytest.mark.parametrize("protocol", range(0, pickle.HIGHEST_PROTOCOL + 1))
def test_pickle_multierror(protocol: int) -> None:
    # use trio.MultiError to make sure that pickle works through the deprecation layer
    import trio

    my_except = ZeroDivisionError()

    try:
        1 / 0  # noqa: B018  # "useless statement"
    except ZeroDivisionError as exc:
        my_except = exc

    # MultiError will collapse into different classes depending on the errors
    for cls, errors in (
        (ZeroDivisionError, [my_except]),
        (NonBaseMultiError, [my_except, ValueError()]),
        (MultiError, [BaseException(), my_except]),
    ):
        with warnings.catch_warnings():
            warnings.simplefilter("ignore", TrioDeprecationWarning)
            me = trio.MultiError(errors)  # type: ignore[attr-defined]
            dump = pickle.dumps(me, protocol=protocol)
            load = pickle.loads(dump)
        assert repr(me) == repr(load)
        assert me.__class__ == load.__class__ == cls

        assert me.__dict__.keys() == load.__dict__.keys()
        for me_val, load_val in zip(me.__dict__.values(), load.__dict__.values()):
            # tracebacks etc are not preserved through pickling for the default
            # exceptions, so we only check that the repr stays the same
            assert repr(me_val) == repr(load_val)<|MERGE_RESOLUTION|>--- conflicted
+++ resolved
@@ -136,11 +136,7 @@
     assert exc1 != exc2
     assert exc1 != exc3
 
-<<<<<<< HEAD
-    with pytest.raises(ExceptionGroup):
-=======
-    with pytest.raises(MultiError):  # noqa: PT012
->>>>>>> f1cb2419
+    with pytest.raises(ExceptionGroup):  # noqa: PT012
         async with open_nursery() as nursery:
             nursery.start_soon(raise_nothashable, 42)
             nursery.start_soon(raise_nothashable, 4242)
