# For tests
pytest >= 5.0         # for faulthandler in core
pytest-cov >= 2.6.0
# ipython 7.x is the last major version supporting Python 3.7
<<<<<<< HEAD
ipython ~= 7.31       # for the IPython traceback integration tests
pyOpenSSL >= 22.0.0   # for the ssl + DTLS tests
trustme               # for the ssl + DTLS tests
=======
ipython < 7.32        # for the IPython traceback integration tests
pyOpenSSL             # for the ssl tests
trustme               # for the ssl tests
>>>>>>> 585a7834
pylint                # for pylint finding all symbols tests
jedi                  # for jedi code completion tests
cryptography>=36.0.0  # 35.0.0 is transitive but fails

# Tools
black; implementation_name == "cpython"
mypy; implementation_name == "cpython"
types-pyOpenSSL; implementation_name == "cpython"
flake8
astor          # code generation

# https://github.com/python-trio/trio/pull/654#issuecomment-420518745
# typed_ast is deprecated as of 3.8, and straight up doesn't compile on 3.10-dev as of 2021-12-13
typed_ast; implementation_name == "cpython" and python_version < "3.8"
mypy-extensions; implementation_name == "cpython"
typing-extensions; implementation_name == "cpython"

# Trio's own dependencies
cffi; os_name == "nt"
attrs >= 19.2.0
sortedcontainers
async_generator >= 1.9
idna
outcome
sniffio<|MERGE_RESOLUTION|>--- conflicted
+++ resolved
@@ -2,15 +2,9 @@
 pytest >= 5.0         # for faulthandler in core
 pytest-cov >= 2.6.0
 # ipython 7.x is the last major version supporting Python 3.7
-<<<<<<< HEAD
-ipython ~= 7.31       # for the IPython traceback integration tests
+ipython < 7.32        # for the IPython traceback integration tests
 pyOpenSSL >= 22.0.0   # for the ssl + DTLS tests
 trustme               # for the ssl + DTLS tests
-=======
-ipython < 7.32        # for the IPython traceback integration tests
-pyOpenSSL             # for the ssl tests
-trustme               # for the ssl tests
->>>>>>> 585a7834
 pylint                # for pylint finding all symbols tests
 jedi                  # for jedi code completion tests
 cryptography>=36.0.0  # 35.0.0 is transitive but fails
